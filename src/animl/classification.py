--- conflicted
+++ resolved
@@ -21,11 +21,7 @@
 from animl.utils.torch_utils import get_device
 
 
-<<<<<<< HEAD
 def softmax(x):
-=======
-def softmax(x: np.ndarray) -> np.ndarray:
->>>>>>> 9a7a6fe0
     '''
     Helper function to softmax
     '''
