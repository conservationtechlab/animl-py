--- conflicted
+++ resolved
@@ -47,10 +47,7 @@
 
     torch.save(checkpoint, open(f'{out_dir}/{epoch}.pt', 'wb'))
 
-<<<<<<< HEAD
-=======
-
->>>>>>> a2566988
+
 def load_classifier(model_path: str, len_classes: int, device=None, architecture="CTL"):
     '''
     Creates a model instance and loads the latest model state weights.
@@ -231,10 +228,7 @@
 
     return raw_output
 
-<<<<<<< HEAD
-=======
-
->>>>>>> a2566988
+
 def individual_classification(animals: pd.DataFrame,
                               predictions_raw: np.array,
                               class_list: pd.DataFrame):
