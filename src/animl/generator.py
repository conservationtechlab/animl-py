"""
Generators and Dataloaders

Custom generators for training and inference

@ Kyra Swanson 2023
"""
import hashlib
import os
from typing import Tuple
import pandas as pd
from PIL import Image, ImageOps, ImageFile

import torch
from torch import Tensor
from torch.utils.data import Dataset, DataLoader
from torchvision.transforms import (Compose, Resize, ToTensor, RandomHorizontalFlip,
                                    RandomAffine, RandomGrayscale, RandomApply,
                                    ColorJitter, GaussianBlur)

<<<<<<< HEAD
import os
=======
from animl.utils.general import _setup_size

>>>>>>> a2566988

ImageFile.LOAD_TRUNCATED_IMAGES = True


# TODO: letterboxing for MD
class ResizeWithPadding(torch.nn.Module):
    """
    Pads a crop to given size

    If the image is torch Tensor, it is expected
    to have [..., H, W] shape, where ... means an arbitrary number of leading dimensions.
    If image size is smaller than output size along any edge, image is padded with 0 and
    then center cropped.

    Args:
        size (sequence or int): Desired output size of the crop. If size is an
            int instead of sequence like (h, w), a square crop (size, size) is
            made. If provided a sequence of length 1, it will be interpreted as
            (size[0], size[0]).
    """
    def __init__(self, expected_size: Tuple[int, int]) -> None:
        super().__init__()
        self.expected_size = _setup_size(expected_size)

    def forward(self, img: Image.Image) -> Image.Image:
        """
        Args:
            img (PIL Image or Tensor): Image to be cropped.

        Returns:
            PIL Image or Tensor: Cropped image.
        """
        if img.size[0] == 0 or img.size[1] == 0:
            return img
        if img.size[0] > img.size[1]:
            new_size = (self.expected_size[0],
                        int(self.expected_size[1] * img.size[1] / img.size[0]))
        else:
            new_size = (int(self.expected_size[0] * img.size[0] / img.size[1]),
                        self.expected_size[1])
        img = img.resize(new_size, Image.BILINEAR)  # NEAREST BILINEAR
        delta_width = self.expected_size[0] - img.size[0]
        delta_height = self.expected_size[1] - img.size[1]
        pad_width = delta_width // 2
        pad_height = delta_height // 2
        padding = (pad_width, pad_height,
                   delta_width - pad_width,
                   delta_height - pad_height)
        return ImageOps.expand(img, padding)

    def __repr__(self) -> str:
        return f"{self.__class__.__name__}(size={self.size})"


def image_to_tensor(file_path, resize_width, resize_height):
    '''
    Convert an image to tensor for single detection or classification

    Args:
        file_path (str): path to image
        resize_width (int): resize width in pixels
        resize_height (int): resize height in pixels

    Returns:
        a torch tensor representation of the image
    '''
    try:
        img = Image.open(file_path).convert(mode='RGB')
        img.load()
    except Exception as e:
        print('Image {} cannot be loaded. Exception: {}'.format(file_path, e))
        return None

    tensor_transform = Compose([Resize((resize_height, resize_width)), ToTensor(), ])  # torch.resize order is H,W
    img_tensor = tensor_transform(img)
    img_tensor = torch.unsqueeze(img_tensor, 0)  # add batch dimension
    img.close()
    return img_tensor


class ImageGenerator(Dataset):
    '''
    Data generator that crops images on the fly, requires relative bbox coordinates,
    ie from MegaDetector

    Options:
        file_col: column name containing full file paths
        resize: dynamically resize images to target
        crop: if true, dynamically crop
        normalize: tensors are normalized by default, set to false to un-normalize
    '''
    # TODO: set defaults to 480 after retraining models
    def __init__(self, x: pd.DataFrame,
                 file_col: str = "file",
                 resize_height: int = 299,
                 resize_width: int = 299,
                 crop: bool = True,
                 normalize: bool = True,) -> None:
        self.x = x.reset_index(drop=True)
        self.file_col = file_col
        self.crop = crop
        self.resize_height = int(resize_height)
        self.resize_width = int(resize_width)
        self.buffer = 0
        self.normalize = normalize
        # torch.resize order is H,W
        self.transform = Compose([Resize((self.resize_height, self.resize_width)),
                                  ToTensor(), ])

    def __len__(self) -> int:
        return len(self.x)

    def __getitem__(self, idx: int) -> Tuple[Tensor, str]:
        image_name = self.x.loc[idx, self.file_col]

        try:
            img = Image.open(image_name).convert('RGB')
        except OSError:
            print("File error", image_name)
            return None

        width, height = img.size

        if self.crop:
            bbox_x = self.x['bbox_x'].iloc[idx]
            bbox_y = self.x['bbox_y'].iloc[idx]
            bbox_w = self.x['bbox_w'].iloc[idx]
            bbox_h = self.x['bbox_h'].iloc[idx]

            left = width * bbox_x
            top = height * bbox_y
            right = width * (bbox_x + bbox_w)
            bottom = height * (bbox_y + bbox_h)

            left = max(0, int(left) - self.buffer)
            top = max(0, int(top) - self.buffer)
            right = min(width, int(right) + self.buffer)
            bottom = min(height, int(bottom) + self.buffer)
            img = img.crop((left, top, right, bottom))

        img_tensor = self.transform(img)
        img.close()

        if not self.normalize:  # un-normalize
            img_tensor = img_tensor * 255

        return img_tensor, image_name


class TrainGenerator(Dataset):
    '''
    Data generator for training. Requires a list of possible classes

    Options:
        - file_col: column name containing full file paths
        - label_col: column name containing class labels
        - crop: if true, dynamically crop
        - crop_coord: if relative, will calculate absolute values
        - resize: dynamically resize images to target (square)
        - augment: add image augmentations at each batch
    '''
    def __init__(self, x: pd.DataFrame,
                 classes: dict,
                 file_col: str = 'FilePath',
                 label_col: str = 'species',
                 crop: bool = True,
                 augment: bool = False,
                 resize_height: int = 299,
                 resize_width: int = 299,
                 cache_dir: str = None):
        self.x = x
        self.resize_height = int(resize_height)
        self.resize_width = int(resize_width)
        self.file_col = file_col
        self.label_col = label_col
        self.buffer = 0
        self.crop = crop
        self.augment = augment
        self.cache_dir = cache_dir
<<<<<<< HEAD
        self.crop_coord = crop_coord
        
=======
        if self.cache_dir is not None:
            os.makedirs(self.cache_dir, exist_ok=True)

>>>>>>> a2566988
        augmentations = Compose([
                                # random horizontal flip
                                RandomHorizontalFlip(p=0.5),
                                # rotate ± 15 degrees and shear ± 7 degrees
                                RandomAffine(degrees=15, shear=(-7, 7)),
                                # convert images to grayscale with 20% probability
                                RandomGrayscale(p=0.2),
                                # apply gaussian blur with 30% probability
                                RandomApply([GaussianBlur(kernel_size=3, sigma=(0.1, 1.0))], p=0.3),
                                # adjust brightness and contrast for varying lighting conditions
                                ColorJitter(brightness=0.2, contrast=0.2)
                                ])
        if self.augment:
            print("Applying augmentations")
            self.transform = Compose([augmentations,  # augmentations
                                      Resize((self.resize_height, self.resize_width)),
                                      ToTensor(), ])
        else:
            self.transform = Compose([Resize((self.resize_height, self.resize_width)),
                                      ToTensor(), ])
        self.categories = dict([[c, idx] for idx, c in list(enumerate(classes))])

    def __len__(self):
        return len(self.x)

    def _get_cache_path(self, img_path):
        if self.cache_dir is None:
            return ""

        if self.crop:
            identifier = f"{img_path}_{self.x['bbox_x']}_{self.x['bbox_y']}_{self.x['bbox_w']}_{self.x['bbox_h']}"
        else:
            identifier = f"{img_path}"
        hash_id = hashlib.md5(identifier.encode()).hexdigest()
        return os.path.join(self.cache_dir, f"{hash_id}.jpg")

    def __getitem__(self, idx):
        image_name = self.x.loc[idx, self.file_col]
        label = self.categories[self.x.loc[idx, self.label_col]]
        cache_path = self._get_cache_path(image_name)

        if os.path.exists(cache_path):
            img = Image.open(cache_path).convert("RGB")
            img_tensor = self.transform(img)
            return img_tensor, label, image_name
        else:
            try:
                img = Image.open(image_name).convert('RGB')
            except OSError:
                print("File error", image_name)
                return None

            if self.crop:
                width, height = img.size

<<<<<<< HEAD
                if self.crop_coord == 'relative':
                    bbox1 = self.x['bbox1'].iloc[idx]
                    bbox2 = self.x['bbox2'].iloc[idx]
                    bbox3 = self.x['bbox3'].iloc[idx]
                    bbox4 = self.x['bbox4'].iloc[idx]

                    left = width * bbox1
                    top = height * bbox2
                    right = width * (bbox1 + bbox3)
                    bottom = height * (bbox2 + bbox4)
                else: #given x,y,w,h
                    left = self.x['bbox1'].iloc[idx]
                    top = self.x['bbox2'].iloc[idx]
                    right = left + self.x['bbox3'].iloc[idx]
                    bottom = top + self.x['bbox4'].iloc[idx]
                    
=======
                bbox_x = self.x['bbox_x'].iloc[idx]
                bbox_y = self.x['bbox_y'].iloc[idx]
                bbox_w = self.x['bbox_w'].iloc[idx]
                bbox_h = self.x['bbox_h'].iloc[idx]

                left = width * bbox_x
                top = height * bbox_y
                right = width * (bbox_x + bbox_w)
                bottom = height * (bbox_y + bbox_h)

>>>>>>> a2566988
                left = max(0, int(left) - self.buffer)
                top = max(0, int(top) - self.buffer)
                right = min(width, int(right) + self.buffer)
                bottom = min(height, int(bottom) + self.buffer)
                img = img.crop((left, top, right, bottom))
                


            img_tensor = self.transform(img)
            if self.cache_dir is not None:
                img.save(cache_path, format="JPEG")
            img.close()

        return img_tensor, label, image_name


def train_dataloader(manifest: pd.DataFrame,
                     classes: dict,
                     file_col: str = "FilePath",
                     label_col: str = "species",
                     crop: bool = False,
                     augment: bool = False,
                     resize_height: int = 480,
                     resize_width: int = 480,
                     batch_size: int = 1,
                     num_workers: int = 1,
                     cache_dir: str = None):
    '''
    Loads a dataset for training and wraps it in a PyTorch DataLoader object.

    Shuffles the data before loading.

    Args:
        manifest (DataFrame): data to be fed into the model
        classes (dict): all possible class labels
        file_col (str): column name containing full file paths
        crop (bool): if true, dynamically crop images
        augment (bool): flag to augment images within loader
        resize_height (int): size in pixels for input height
        resize_width (int): size in pixels for input width
        batch_size (int): size of each batch
        num_workers (int): number of processes to handle the data
        cache_dir (str): if not None, use given cache directory

    Returns:
        dataloader object
    '''
    dataset_instance = TrainGenerator(manifest, classes, file_col, label_col=label_col, crop=crop,
                                      resize_height=resize_height, resize_width=resize_width,
<<<<<<< HEAD
                                      augment=augment,cache_dir=cache_dir,crop_coord=crop_coord)
=======
                                      augment=augment, cache_dir=cache_dir)
>>>>>>> a2566988

    dataLoader = DataLoader(dataset=dataset_instance,
                            batch_size=batch_size,
                            num_workers=num_workers,
                            shuffle=True,
<<<<<<< HEAD
                            pin_memory=True)
=======
                            collate_fn=collate_fn)
>>>>>>> a2566988
    return dataLoader


def manifest_dataloader(manifest: pd.DataFrame,
                        file_col: str = "file",
                        crop: bool = True,
                        normalize: bool = True,
                        resize_height: int = 480,
                        resize_width: int = 480,
                        batch_size: int = 1,
                        num_workers: int = 1):
    '''
    Loads a dataset and wraps it in a PyTorch DataLoader object.

    Always dynamically crops

    Args:
        manifest (DataFrame): data to be fed into the model
        file_col: column name containing full file paths
        crop (bool): if true, dynamically crop images
        normalize (bool): if true, normalize array to values [0,1]
        resize_height (int): size in pixels for input height
        resize_width (int): size in pixels for input width
        batch_size (int): size of each batch
        num_workers (int): number of processes to handle the data
        cache_dir (str): if not None, use given cache directory

    Returns:
        dataloader object
    '''
    if crop is True and not any(manifest.columns.isin(["bbox_x"])):
        crop = False

    # default values file_col='file', resize=299
    dataset_instance = ImageGenerator(manifest, file_col=file_col, crop=crop, normalize=normalize,
                                      resize_width=resize_width, resize_height=resize_height)

    dataLoader = DataLoader(dataset=dataset_instance,
                            batch_size=batch_size,
                            num_workers=num_workers,
                            shuffle=False,
<<<<<<< HEAD
                            pin_memory=True)
    return dataLoader
=======
                            pin_memory=True,
                            collate_fn=collate_fn)
    return dataLoader


def collate_fn(batch):
    batch = list(filter(lambda x: x is not None, batch))
    return torch.utils.data.dataloader.default_collate(batch)
>>>>>>> a2566988
<|MERGE_RESOLUTION|>--- conflicted
+++ resolved
@@ -18,12 +18,8 @@
                                     RandomAffine, RandomGrayscale, RandomApply,
                                     ColorJitter, GaussianBlur)
 
-<<<<<<< HEAD
-import os
-=======
 from animl.utils.general import _setup_size
 
->>>>>>> a2566988
 
 ImageFile.LOAD_TRUNCATED_IMAGES = True
 
@@ -203,14 +199,9 @@
         self.crop = crop
         self.augment = augment
         self.cache_dir = cache_dir
-<<<<<<< HEAD
-        self.crop_coord = crop_coord
-        
-=======
         if self.cache_dir is not None:
             os.makedirs(self.cache_dir, exist_ok=True)
 
->>>>>>> a2566988
         augmentations = Compose([
                                 # random horizontal flip
                                 RandomHorizontalFlip(p=0.5),
@@ -266,24 +257,6 @@
             if self.crop:
                 width, height = img.size
 
-<<<<<<< HEAD
-                if self.crop_coord == 'relative':
-                    bbox1 = self.x['bbox1'].iloc[idx]
-                    bbox2 = self.x['bbox2'].iloc[idx]
-                    bbox3 = self.x['bbox3'].iloc[idx]
-                    bbox4 = self.x['bbox4'].iloc[idx]
-
-                    left = width * bbox1
-                    top = height * bbox2
-                    right = width * (bbox1 + bbox3)
-                    bottom = height * (bbox2 + bbox4)
-                else: #given x,y,w,h
-                    left = self.x['bbox1'].iloc[idx]
-                    top = self.x['bbox2'].iloc[idx]
-                    right = left + self.x['bbox3'].iloc[idx]
-                    bottom = top + self.x['bbox4'].iloc[idx]
-                    
-=======
                 bbox_x = self.x['bbox_x'].iloc[idx]
                 bbox_y = self.x['bbox_y'].iloc[idx]
                 bbox_w = self.x['bbox_w'].iloc[idx]
@@ -294,7 +267,6 @@
                 right = width * (bbox_x + bbox_w)
                 bottom = height * (bbox_y + bbox_h)
 
->>>>>>> a2566988
                 left = max(0, int(left) - self.buffer)
                 top = max(0, int(top) - self.buffer)
                 right = min(width, int(right) + self.buffer)
@@ -344,21 +316,13 @@
     '''
     dataset_instance = TrainGenerator(manifest, classes, file_col, label_col=label_col, crop=crop,
                                       resize_height=resize_height, resize_width=resize_width,
-<<<<<<< HEAD
-                                      augment=augment,cache_dir=cache_dir,crop_coord=crop_coord)
-=======
                                       augment=augment, cache_dir=cache_dir)
->>>>>>> a2566988
 
     dataLoader = DataLoader(dataset=dataset_instance,
                             batch_size=batch_size,
                             num_workers=num_workers,
                             shuffle=True,
-<<<<<<< HEAD
-                            pin_memory=True)
-=======
                             collate_fn=collate_fn)
->>>>>>> a2566988
     return dataLoader
 
 
@@ -400,10 +364,6 @@
                             batch_size=batch_size,
                             num_workers=num_workers,
                             shuffle=False,
-<<<<<<< HEAD
-                            pin_memory=True)
-    return dataLoader
-=======
                             pin_memory=True,
                             collate_fn=collate_fn)
     return dataLoader
@@ -411,5 +371,4 @@
 
 def collate_fn(batch):
     batch = list(filter(lambda x: x is not None, batch))
-    return torch.utils.data.dataloader.default_collate(batch)
->>>>>>> a2566988
+    return torch.utils.data.dataloader.default_collate(batch)