--- conflicted
+++ resolved
@@ -194,16 +194,11 @@
         - file_col: column name containing full file paths
         - label_col: column name containing class labels
         - crop: if true, dynamically crop
-<<<<<<< HEAD
         - crop_coord: if relative, will calculate absolute values
-        - resize: dynamically resize images to target (square)
-        - augment: add image augmentations at each batch
-=======
         - augment: add image augmentations at each batch
         - resize_height: size in pixels for input height
         - resize_width: size in pixels for input width
         - cache_dir: if not None, use given cache directory to store preprocessed images
->>>>>>> ea70401a
     '''
     def __init__(self, x: pd.DataFrame,
                  classes: dict,
