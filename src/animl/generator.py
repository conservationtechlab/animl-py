"""
Generators and Dataloaders

"""
from PIL import Image, ImageOps, ImageFile
import torch
from torch import Tensor
from torch.utils.data import Dataset, DataLoader
from torchvision.transforms import (Compose, Resize, ToTensor, RandomHorizontalFlip,
                                    Normalize, RandomAffine, RandomGrayscale, RandomApply,
                                    ColorJitter, GaussianBlur)
from .utils.torch_utils import _setup_size

ImageFile.LOAD_TRUNCATED_IMAGES = True
from typing import Optional, List, Tuple, Dict, Any
import pandas as pd

class ResizeWithPadding(torch.nn.Module):
    """Pads a crop to given size
    If the image is torch Tensor, it is expected
    to have [..., H, W] shape, where ... means an arbitrary number of leading dimensions.
    If image size is smaller than output size along any edge, image is padded with 0 and
    then center cropped.

    Args:
        size (sequence or int): Desired output size of the crop. If size is an
            int instead of sequence like (h, w), a square crop (size, size) is
            made. If provided a sequence of length 1, it will be interpreted as
            (size[0], size[0]).
    """
    def __init__(self, expected_size: Tuple[int, int]) -> None:
        super().__init__()
        self.expected_size = _setup_size(expected_size)

    def forward(self, img: Image.Image) -> Image.Image:
        """
        Args:
            img (PIL Image or Tensor): Image to be cropped.

        Returns:
            PIL Image or Tensor: Cropped image.
        """
        if img.size[0] == 0 or img.size[1] == 0:
            return img
        if img.size[0] > img.size[1]:
            new_size = (self.expected_size[0],
                        int(self.expected_size[1] * img.size[1] / img.size[0]))
        else:
            new_size = (int(self.expected_size[0] * img.size[0] / img.size[1]),
                        self.expected_size[1])
        img = img.resize(new_size, Image.BILINEAR)  # NEAREST BILINEAR
        delta_width = self.expected_size[0] - img.size[0]
        delta_height = self.expected_size[1] - img.size[1]
        pad_width = delta_width // 2
        pad_height = delta_height // 2
        padding = (pad_width, pad_height,
                   delta_width - pad_width,
                   delta_height - pad_height)
        return ImageOps.expand(img, padding)

    def __repr__(self) -> str:
        return f"{self.__class__.__name__}(size={self.size})"


class ImageGenerator(Dataset):
    '''
    Data generator that crops images on the fly, requires relative bbox coordinates,
    ie from MegaDetector

    Options:
        - file_col: column name containing full file paths
        - resize: dynamically resize images to target (square) [W,H]
        - crop: if true, dynamically crop
        - normalize: tensors are normalized by default, set to false to un-normalize
    '''
    def __init__( self, x: pd.DataFrame, file_col: str = "file", resize_height: int = 299, resize_width: int = 299, crop: bool = True, normalize: bool = True,) -> None:
        self.x = x
        self.file_col = file_col
        self.crop = crop
        self.resize_height = int(resize_height)
        self.resize_width = int(resize_width)
        self.buffer = 0
        self.normalize = normalize
        self.transform = Compose([
            # torch.resize order is H,W
            Resize((self.resize_height, self.resize_width)),
            ToTensor(),
            ])

    def __len__(self) -> int:
        return len(self.x)

    def __getitem__(self, idx: int) -> Tuple[Tensor, str]:
        image_name = self.x.loc[idx, self.file_col]

        try:
            img = Image.open(image_name).convert('RGB')
        except OSError:
            print("File error", image_name)
            del self.x.iloc[idx]
            return self.__getitem__(idx)

        width, height = img.size

        if self.crop:
            bbox1 = self.x['bbox1'].iloc[idx]
            bbox2 = self.x['bbox2'].iloc[idx]
            bbox3 = self.x['bbox3'].iloc[idx]
            bbox4 = self.x['bbox4'].iloc[idx]

            left = width * bbox1
            top = height * bbox2
            right = width * (bbox1 + bbox3)
            bottom = height * (bbox2 + bbox4)

            left = max(0, int(left) - self.buffer)
            top = max(0, int(top) - self.buffer)
            right = min(width, int(right) + self.buffer)
            bottom = min(height, int(bottom) + self.buffer)
            img = img.crop((left, top, right, bottom))

        img_tensor = self.transform(img)
        img.close()

        if not self.normalize:  # un-normalize
            img_tensor = img_tensor * 255

        return img_tensor, image_name


class MiewGenerator(Dataset):
    '''
    Data generator that crops images on the fly, requires relative bbox coordinates,
    ie from MegaDetector

    Options:
        - resize: dynamically resize images to target (square) [W,H]
    '''
<<<<<<< HEAD
    def __init__(self, x, image_path_dict, resize_height=440, resize_width=440):
        self.x = x.reset_index()
=======
    def __init__(self,x: pd.DataFrame,image_path_dict: Dict[str, str], resize_height: int = 440,resize_width: int = 440,) -> None:
        self.x = x
>>>>>>> 5d4ebdbc
        self.image_path_dict = image_path_dict
        self.resize_height = int(resize_height)
        self.resize_width = int(resize_width)
        self.transform = Compose([Resize((self.resize_height, self.resize_width)),
                                  ToTensor(),
                                  Normalize(mean=[0.485, 0.456, 0.406],
                                            std=[0.229, 0.224, 0.225]),])

    def __len__(self) -> int:
        return len(self.x)

<<<<<<< HEAD
    def __getitem__(self, idx):
        id = self.x.loc[idx, 'roi_id']
=======
    def __getitem__(self, idx: int) -> Tuple[Tensor, Any]:
        id = self.x.loc[idx, 'id']
>>>>>>> 5d4ebdbc
        media_id = self.x.loc[idx, 'media_id']
        image_name = self.image_path_dict[media_id]
        try:
            img = Image.open(image_name).convert('RGB')
        except OSError:
            print("File error", image_name)
            del self.x.iloc[idx]
            return self.__getitem__(idx)

        width, height = img.size

        bbox1 = self.x['bbox_x'].iloc[idx]
        bbox2 = self.x['bbox_y'].iloc[idx]
        bbox3 = self.x['bbox_w'].iloc[idx]
        bbox4 = self.x['bbox_h'].iloc[idx]

        left = width * bbox1
        top = height * bbox2
        right = width * (bbox1 + bbox3)
        bottom = height * (bbox2 + bbox4)

        img = img.crop((left, top, right, bottom))

        img_tensor = self.transform(img)
        img.close()

        return img_tensor, id


# currently working on this class
class TrainGenerator(Dataset):
    '''
    Data generator for training. Requires a list of possible classes

    Options:
        - file_col: column name containing full file paths
        - label_col: column name containing class labels
        - crop: if true, dynamically crop
        - resize: dynamically resize images to target (square)
        - agument: add image augmentations at each batch
    '''
    def __init__(self, x, classes, file_col='FilePath', label_col='species',
                 crop=True, resize_height=299, resize_width=299, augment=False):
        self.x = x
        self.resize_height = int(resize_height)
        self.resize_width = int(resize_width)
        self.file_col = file_col
        self.label_col = label_col
        self.buffer = 0
        self.crop = crop
        self.augment = augment
        augmentations = Compose([
            # rotate ± 15 degrees and shear ± 7 degrees
            RandomAffine(degrees=15, shear=(-7, 7)),
            # convert images to grayscale with 20% probability
            RandomGrayscale(p=0.2),
            # apply gaussian blur with 30% probability
            RandomApply([GaussianBlur(kernel_size=3, sigma=(0.1, 1.0))], p=0.3),
            # adjust brightness and contrast for varying lighting conditions
            ColorJitter(brightness=0.2, contrast=0.2),
        ])
        if self.augment:
            print("Applying augmentations")
            self.transform = Compose([augmentations,  # augmentations
                                      RandomHorizontalFlip(p=0.5),  # random horizontal flip
                                      Resize((self.resize_height, self.resize_width)),
                                      ToTensor(),])
        else:
            self.transform = Compose([RandomHorizontalFlip(p=0.5),  # random horizontal flip
                                      Resize((self.resize_height, self.resize_width)),
                                      ToTensor(),])
        self.categories = dict([[c, idx] for idx, c in list(enumerate(classes))])

    def __len__(self):
        return len(self.x)

    def __getitem__(self, idx):
        image_name = self.x.loc[idx, self.file_col]
        label = self.categories[self.x.loc[idx, self.label_col]]

        try:
            img = Image.open(image_name).convert('RGB')
        except OSError:
            print("File error", image_name)
            del self.x.iloc[idx]
            return self.__getitem__(idx)

        if self.crop:
            width, height = img.size

            bbox1 = self.x['bbox1'].iloc[idx]
            bbox2 = self.x['bbox2'].iloc[idx]
            bbox3 = self.x['bbox3'].iloc[idx]
            bbox4 = self.x['bbox4'].iloc[idx]

            left = width * bbox1
            top = height * bbox2
            right = width * (bbox1 + bbox3)
            bottom = height * (bbox2 + bbox4)

            left = max(0, int(left) - self.buffer)
            top = max(0, int(top) - self.buffer)
            right = min(width, int(right) + self.buffer)
            bottom = min(height, int(bottom) + self.buffer)
            img = img.crop((left, top, right, bottom))

        img_tensor = self.transform(img)
        img.close()

        return img_tensor, label, image_name


def train_dataloader(manifest, classes, batch_size=1, workers=1, file_col="FilePath",
                     crop=False, resize_height=480, resize_width=480, augment=False):
    '''
        Loads a dataset for training and wraps it in a
        PyTorch DataLoader object. Shuffles the data before loading.

        Args:
            - manifest (DataFrame): data to be fed into the model
            - classes (dict): all possible class labels
            - batch_size (int): size of each batch
            - workers (int): number of processes to handle the data
            - file_col (str): column name containing full file paths
            - crop (bool): if true, dynamically crop images
            - resize_width (int): size in pixels for input width
            - resize_height (int): size in pixels for input height
            - augment (bool): flag to augment images within loader

        Returns:
            dataloader object
    '''
    dataset_instance = TrainGenerator(manifest, classes, file_col, crop=crop,
                                      resize_height=resize_height, resize_width=resize_width,
                                      augment=augment)

    dataLoader = DataLoader(dataset=dataset_instance,
                            batch_size=batch_size,
                            shuffle=True,
                            num_workers=workers)
    return dataLoader


def manifest_dataloader(manifest, batch_size=1, workers=1, file_col="file",
                        crop=True, normalize=True, resize_width=299, resize_height=299):
    '''
        Loads a dataset and wraps it in a PyTorch DataLoader object.
        Always dynamically crops

        Args:
            - manifest (DataFrame): data to be fed into the model
            - batch_size (int): size of each batch
            - workers (int): number of processes to handle the data
            - file_col: column name containing full file paths
            - crop (bool): if true, dynamically crop images
            - normalize (bool): if true, normalize array to values [0,1]
            - resize_width (int): size in pixels for input width
            - resize_height (int): size in pixels for input height

        Returns:
            dataloader object
    '''
    if crop is True and not any(manifest.columns.isin(["bbox1"])):
        crop = False

    # default values file_col='file', resize=299
    dataset_instance = ImageGenerator(manifest, file_col=file_col, crop=crop, normalize=normalize,
                                      resize_width=resize_width, resize_height=resize_height)

    dataLoader = DataLoader(dataset=dataset_instance,
                            batch_size=batch_size,
                            shuffle=False,
                            num_workers=workers)
    return dataLoader


def reid_dataloader(rois, image_path_dict, resize_height, resize_width, batch_size=1, workers=1):
    '''
        Loads a dataset and wraps it in a PyTorch DataLoader object.
        Always dynamically crops

        Args:
            - rois (DataFrame): data to be fed into the model
            - image_path_dict (dict): map of roi_id to filepath
            - resize_width (int): size in pixels for input width
            - resize_height (int): size in pixels for input height
            - batch_size (int): size of each batch
            - workers (int): number of processes to handle the data

        Returns:
            dataloader object


        MIEWIDNET - 440, 440
    '''
    dataset_instance = MiewGenerator(rois, image_path_dict,
                                     resize_height=resize_height,
                                     resize_width=resize_width)

    dataLoader = DataLoader(dataset=dataset_instance,
                            batch_size=batch_size,
                            shuffle=False,
                            num_workers=workers)
    return dataLoader


'''
TENSORFLOW LEGACY

def resize_with_padding(img, expected_size):
    """Pads a crop to given size
    If the image is torch Tensor, it is expected
    to have [..., H, W] shape, where ... means an arbitrary number of leading dimensions.
    If image size is smaller than output size along any edge, image is padded with 0 and
    then center cropped.

    Args:
        - img (Img): a loaded Img object
        - expected_size (sequence or int): Desired output size of the crop. If size is an
            int instead of sequence like (h, w), a square crop (size, size) is
            made. If provided a sequence of length 1, it will be interpreted as
            (size[0], size[0]).
    Returns:
        - the padded Img object
    """
    if img.size[0] == 0 or img.size[1] == 0:
        return img
    if img.size[0] > img.size[1]:
        new_size = (expected_size[0],
                    int(expected_size[1] * img.size[1] / img.size[0]))
    else:
        new_size = (int(expected_size[0] * img.size[0] / img.size[1]),
                    expected_size[1])
    img = img.resize(new_size, Image.BILINEAR)  # NEAREST BILINEAR
    delta_width = expected_size[0] - img.size[0]
    delta_height = expected_size[1] - img.size[1]
    pad_width = delta_width // 2
    pad_height = delta_height // 2
    padding = (pad_width, pad_height,
               delta_width - pad_width,
               delta_height - pad_height)
    return ImageOps.expand(img, padding)


class LegacyGenerator(Dataset):

    def __init__(self, x, file_col='Frame', crop=False, resize=456, buffer=0):
        self.x = x
        self.file_col = file_col
        self.crop = crop
        self.resize = int(resize)
        self.buffer = buffer

    def __len__(self):
        return len(self.x.index)

    def __getitem__(self, idx):
        try:
            file = self.x[self.file_col].iloc[idx]
            #img = Image.open(file).convert('RGB')
            img = Image.open(file)
        except OSError:
            print("File error", file)
            del self.x.iloc[idx]
            return self.__getitem__(idx)

        if self.crop:
            width, height = img.size
            bbox1 = self.x['bbox1'].iloc[idx]
            bbox2 = self.x['bbox2'].iloc[idx]
            bbox3 = self.x['bbox3'].iloc[idx]
            bbox4 = self.x['bbox4'].iloc[idx]

            left = width * bbox1
            top = height * bbox2
            right = width * (bbox1 + bbox3)
            bottom = height * (bbox2 + bbox4)

            left = max(0, left - self.buffer)
            top = max(0, top - self.buffer)
            right = min(width, right + self.buffer)
            bottom = min(height, bottom + self.buffer)
            img = img.crop((left, top, right, bottom))

        img = img.resize((self.resize, self.resize))
        img = np.asarray(img, dtype=np.float32)

        return img, file
'''<|MERGE_RESOLUTION|>--- conflicted
+++ resolved
@@ -136,13 +136,8 @@
     Options:
         - resize: dynamically resize images to target (square) [W,H]
     '''
-<<<<<<< HEAD
-    def __init__(self, x, image_path_dict, resize_height=440, resize_width=440):
-        self.x = x.reset_index()
-=======
     def __init__(self,x: pd.DataFrame,image_path_dict: Dict[str, str], resize_height: int = 440,resize_width: int = 440,) -> None:
         self.x = x
->>>>>>> 5d4ebdbc
         self.image_path_dict = image_path_dict
         self.resize_height = int(resize_height)
         self.resize_width = int(resize_width)
@@ -154,13 +149,8 @@
     def __len__(self) -> int:
         return len(self.x)
 
-<<<<<<< HEAD
     def __getitem__(self, idx):
         id = self.x.loc[idx, 'roi_id']
-=======
-    def __getitem__(self, idx: int) -> Tuple[Tensor, Any]:
-        id = self.x.loc[idx, 'id']
->>>>>>> 5d4ebdbc
         media_id = self.x.loc[idx, 'media_id']
         image_name = self.image_path_dict[media_id]
         try:
