--- conflicted
+++ resolved
@@ -2,18 +2,21 @@
 Generators and Dataloaders
 
 """
+import hashlib
+import os
 from typing import Tuple
 import pandas as pd
 from PIL import Image, ImageOps, ImageFile
+
 import torch
 from torch import Tensor
 from torch.utils.data import Dataset, DataLoader
 from torchvision.transforms import (Compose, Resize, ToTensor, RandomHorizontalFlip,
                                     Normalize, RandomAffine, RandomGrayscale, RandomApply,
                                     ColorJitter, GaussianBlur)
+
 from animl.utils.general import _setup_size
-import hashlib
-import os
+
 
 ImageFile.LOAD_TRUNCATED_IMAGES = True
 
@@ -157,7 +160,7 @@
         return img_tensor, image_name
 
 
-<<<<<<< HEAD
+
 class MiewGenerator(Dataset):
     '''
     Data generator that crops images on the fly, requires relative bbox coordinates,
@@ -211,8 +214,6 @@
 
 
 # currently working on this class
-=======
->>>>>>> ced7511e
 class TrainGenerator(Dataset):
     '''
     Data generator for training. Requires a list of possible classes
@@ -225,7 +226,8 @@
         - agument: add image augmentations at each batch
     '''
     def __init__(self, x, classes, file_col='FilePath', label_col='species',
-                 crop=True, resize_height=299, resize_width=299, augment=False, cache_dir=None):
+                 crop=True, resize_height=299, resize_width=299, 
+                 augment=False, cache_dir=None):
         self.x = x
         self.resize_height = int(resize_height)
         self.resize_width = int(resize_width)
@@ -253,7 +255,7 @@
             self.transform = Compose([augmentations,  # augmentations
                                       RandomHorizontalFlip(p=0.5),  # random horizontal flip
                                       Resize((self.resize_height, self.resize_width)),
-                                      ToTensor(), ])
+                                      ToTensor(),])
         else:
             self.transform = Compose([Resize((self.resize_height, self.resize_width)),
                                       ToTensor(), ])
@@ -317,8 +319,10 @@
         return img_tensor, label, image_name
 
 
-def train_dataloader(manifest, classes, batch_size=1, num_workers=1, file_col="FilePath", label_col="species",
-                     crop=False, resize_height=480, resize_width=480, augment=False, cache_dir=None):
+def train_dataloader(manifest, classes, batch_size=1, num_workers=1, 
+                     file_col="FilePath", label_col="species",
+                     crop=False, resize_height=480, resize_width=480, 
+                     augment=False, cache_dir=None):
     '''
         Loads a dataset for training and wraps it in a
         PyTorch DataLoader object. Shuffles the data before loading.
@@ -337,8 +341,10 @@
         Returns:
             dataloader object
     '''
-    dataset_instance = TrainGenerator(manifest, classes, file_col, label_col=label_col, crop=crop,
-                                      resize_height=resize_height, resize_width=resize_width,
+    dataset_instance = TrainGenerator(manifest, classes, file_col, 
+                                      label_col=label_col, crop=crop,
+                                      resize_height=resize_height, 
+                                      resize_width=resize_width,
                                       augment=augment, cache_dir=cache_dir)
 
     dataLoader = DataLoader(dataset=dataset_instance,
