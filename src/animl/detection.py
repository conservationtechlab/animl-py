--- conflicted
+++ resolved
@@ -151,27 +151,16 @@
 
     # load checkpoint
     if file_management.check_file(checkpoint_path):
-<<<<<<< HEAD
         results = file_management.load_json(checkpoint_path).get('images')
         already_processed = set([r['filepath'] for r in results]) 
         manifest = image_file_names[~image_file_names[file_col].isin(already_processed)][[file_col, 'frame']].reset_index(drop=True)
         if manifest.empty:
             print("All images have already been processed. Exiting.")
             return results
-=======
-        results = file_management.load_json(checkpoint_path)
-        # remove loaded images
-        already_processed = set([r['file'] for r in results.get('images')]) 
-        image_file_names = set(image_file_names) - already_processed
->>>>>>> 25e1acaf
     else:
         results = []
         image_file_names = set(image_file_names)
 
-<<<<<<< HEAD
-=======
-
->>>>>>> 25e1acaf
     count = 0
 
     # create dataloader
