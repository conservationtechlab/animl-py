--- conflicted
+++ resolved
@@ -72,16 +72,9 @@
            file_col: str = 'Frame',
            batch_size: int = 1,
            num_workers: int = 1,
-<<<<<<< HEAD
-           device: typing.Optional[str] = None,
-           checkpoint_path: typing.Optional[str] = None,
-           checkpoint_frequency: int = -1) -> typing.List[typing.Dict]:
-=======
            device: Optional[str] = None,
            checkpoint_path: Optional[str] = None,
            checkpoint_frequency: int = -1) -> list[dict]:
-
->>>>>>> d2a0d9f0
     """
     Runs Detector model on a batches of image files.
 
