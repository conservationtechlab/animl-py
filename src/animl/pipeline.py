--- conflicted
+++ resolved
@@ -50,17 +50,10 @@
     if (file_management.check_file(working_dir.detections)):
         detections = file_management.load_data(working_dir.detections)
     else:
-<<<<<<< HEAD
         detector = detect.load_detector(detector_file, "MDV5", device=device)
         md_results = detect.detect_batch(detector, all_frames, file_col="Frame",
                                             checkpoint_path=working_dir.mdraw,
                                             checkpoint_frequency=5000)
-=======
-        detector = detect.load_detector(detector_file, device=device)
-        md_results = detect.detect_batch(detector, all_frames, file_col="Frame",
-                                         checkpoint_path=working_dir.mdraw,
-                                         checkpoint_frequency=5000, quiet=True)
->>>>>>> 82e2a913
         # Convert MD JSON to pandas dataframe, merge with manifest
         print("Converting MD JSON to dataframe and merging with manifest...")
         detections = detect.parse_detections(md_results, manifest=all_frames, out_file=working_dir.detections)
