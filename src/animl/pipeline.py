"""
Automated Pipeline Functions

@ Kyra Swanson 2023
"""
import os
import yaml
import torch
import pandas as pd

from animl import (classification, detection, export, file_management, video_processing, split)
from animl.utils import visualization
from animl.utils.general import get_device, NUM_THREADS


def from_paths(image_dir: str,
               detector_file: str,
               classifier_file: str,
               classlist_file: str,
               class_label: str = "class",
               sort: bool = True,
               visualize: bool = False,
               sequence: bool = False) -> pd.DataFrame:
    """
    This function is the main method to invoke all the sub functions
    to create a working directory for the image directory.

    Args:
        image_dir (str): directory path containing the images or videos.
        detector_file (str): file path of the MegaDetector model.
        classifier_file (str): file path of the classifier model.
        classlist_file (list): list of classes or species for classification.
        class_label: column in the class list that contains the label wanted
        sort (bool): toggle option to create symlinks
        visualize (bool): if True, run visualization
        sequence (bool): if True, run sequence_classification

    Returns:
        pandas.DataFrame: Concatenated dataframe of animal and empty detections
    """
    device = get_device()

    print("Searching directory...")
    # Create a working directory, build the file manifest from img_dir
    working_dir = file_management.WorkingDirectory(image_dir)
    files = file_management.build_file_manifest(image_dir,
                                                out_file=working_dir.filemanifest,
                                                exif=True)
    # files["station"] = files["filepath"].apply(lambda x: x.split(os.sep)[-2])
    print("Found %d files." % len(files))

    # Video-processing to extract individual frames as images in to directory
    print("Processing videos...")
    all_frames = video_processing.extract_frames(files,
                                                 out_dir=working_dir.vidfdir,
                                                 out_file=working_dir.imageframes,
                                                 parallel=True,
                                                 num_workers=NUM_THREADS,
                                                 frames=3)

    # Run all images and video frames through MegaDetector
    print("Running images and video frames through MegaDetector...")
    if (file_management.check_file(working_dir.detections)):
        detections = file_management.load_data(working_dir.detections)
    else:
        detector = detection.load_detector(detector_file, "MDV5", device=device)
        md_results = detection.detect(detector,
                                      all_frames,
<<<<<<< HEAD
                                      file_col="frame",
=======
                                      resize_height=1280,
                                      resize_width=1280,
                                      file_col="Frame",
>>>>>>> d2a0d9f0
                                      batch_size=4,
                                      num_workers=NUM_THREADS,
                                      checkpoint_path=working_dir.mdraw,
                                      checkpoint_frequency=5000)
        # Convert MD JSON to pandas dataframe, merge with manifest
        print("Converting MD JSON to dataframe and merging with manifest...")
        detections = detection.parse_detections(md_results, manifest=all_frames, out_file=working_dir.detections)

    # Extract animal detections from the rest
    animals = split.get_animals(detections)
    empty = split.get_empty(detections)

    # Plot boxes
    if visualize:
        working_dir.activate_visdir()
        visualization.plot_all_bounding_boxes(animals, working_dir.visdir, file_col='frame', prediction=False)

    # Use the classifier model to predict the species of animal detections
    print("Predicting species of animal detections...")
    class_list = classification.load_class_list(classlist_file)
    classifier = classification.load_classifier(classifier_file, len(class_list), device=device)
    predictions_raw = classification.classify(classifier, animals,
                                              device=device,
                                              file_col="frame",
                                              batch_size=4,
                                              num_workers=NUM_THREADS,
                                              out_file=working_dir.predictions)
    if sequence:
        print("Classifying sequences...")
        manifest = classification.sequence_classification(animals, empty, predictions_raw,
                                                          class_list[class_label],
                                                          station_col='station',
                                                          empty_class="",
                                                          sort_columns=None,
                                                          file_col="filepath",
                                                          maxdiff=60)
    else:
        print("Classifying individual frames...")
        animals = classification.single_classification(animals, predictions_raw, class_list[class_label])
        manifest = pd.concat([animals if not animals.empty else None, empty if not empty.empty else None]).reset_index(drop=True)
        # TODO: single output per file

    # create symlinks
    if sort:
        print("Sorting...")
        working_dir.activate_linkdir()
        manifest = export.export_folders(manifest, working_dir.linkdir)

    file_management.save_data(manifest, working_dir.results)
    print("Final Results in " + str(working_dir.results))

    return manifest


def from_config(config: str):
    """
    This function is the main method to invoke all the sub functions
    to create a working directory for the image directory.

    Args:
        config (str): path containing config file for inference

    Returns:
        pandas.DataFrame: Concatenated dataframe of animal and empty detections
    """

    print(f'Using config "{config}"')
    cfg = yaml.safe_load(open(config, 'r'))

    # get image dir and cuda defaults
    image_dir = cfg['image_dir']
    device = cfg.get('device', get_device())

    if device != 'cpu' and not torch.cuda.is_available():
        device = 'cpu'

    print("Searching directory...")
    # Create a working directory, default to image_dir
    working_dir = file_management.WorkingDirectory(cfg.get('working_dir', image_dir))
    files = file_management.build_file_manifest(image_dir,
                                                out_file=working_dir.filemanifest,
                                                exif=cfg.get('exif', True))
    print("Found %d files." % len(files))

    # Station Col
    station_dir = cfg.get('station_dir', None)
    if station_dir:
        files["station"] = files["filepath"].apply(lambda x: x.split(os.sep)[station_dir])

    # Video-processing to extract individual frames as images in to directory
    print("Processing videos...")
    fps = cfg.get('fps', None)
    if fps == "None":
        fps = None
    all_frames = video_processing.extract_frames(files,
                                                 out_dir=working_dir.vidfdir,
                                                 out_file=working_dir.imageframes,
                                                 parallel=cfg.get('parallel', True),
                                                 num_workers=cfg.get('num_workers', NUM_THREADS),
                                                 frames=cfg.get('frames', 1), fps=fps)

    # Run all images and video frames through MegaDetector
    print("Running images and video frames through MegaDetector...")
    if (file_management.check_file(working_dir.detections)):
        detections = file_management.load_data(working_dir.detections)
    else:
        detector = detection.load_detector(cfg['detector_file'], model_type="MDv5", device=device)
        md_results = detection.detect(detector,
                                      all_frames,
<<<<<<< HEAD
                                      file_col=cfg.get('file_col_detection', 'frame'),
=======
                                      resize_height=1280,
                                      resize_width=1280,
                                      file_col=cfg.get('file_col_detection', 'Frame'),
>>>>>>> d2a0d9f0
                                      batch_size=cfg.get('batch_size', 4),
                                      num_workers=cfg.get('num_workers', NUM_THREADS),
                                      checkpoint_path=working_dir.mdraw,
                                      checkpoint_frequency=cfg.get('checkpoint_frequency', -1))
        # Convert MD JSON to pandas dataframe, merge with manifest
        print("Converting MD JSON to dataframe and merging with manifest...")
        detections = detection.parse_detections(md_results, manifest=all_frames, out_file=working_dir.detections)

    # Extract animal detections from the rest
    animals = split.get_animals(detections)
    empty = split.get_empty(detections)

    # Plot boxes
    if cfg.get('visualize', False):
        working_dir.activate_visdir()
        visualization.plot_all_bounding_boxes(animals, working_dir.visdir, file_col='frame', prediction=False)

    # Use the classifier model to predict the species of animal detections
    print("Predicting species...")
    class_list = classification.load_class_list(cfg['class_list'])
    classifier = classification.load_classifier(cfg['classifier_file'], len(class_list), device=device)
    predictions_raw = classification.classify(classifier, animals,
                                              device=device,
                                              file_col=cfg.get('file_col_classification', 'frame'),
                                              batch_size=cfg.get('batch_size', 4),
                                              num_workers=cfg.get('num_workers', NUM_THREADS),
                                              out_file=working_dir.predictions)

    # Convert predictions to labels
    if station_dir:
        manifest = classification.sequence_classification(animals, empty, predictions_raw,
                                                          class_list[cfg.get('class_label_col', 'class')],
                                                          station_col='station',
                                                          empty_class="",
                                                          sort_columns=["station", "datetime", "framenumber"],
                                                          file_col=cfg.get('file_col_classification', 'frame'),
                                                          maxdiff=60)
    else:
        animals = classification.single_classification(animals, predictions_raw, class_list[cfg.get('class_label_col', 'class')])
        # merge animal and empty
        manifest = pd.concat([animals if not animals.empty else None, empty if not empty.empty else None]).reset_index(drop=True)

    # Create Symlinks
    if cfg.get('sort', False):
        working_dir.activate_linkdir()
        manifest = export.export_folders(manifest,
                                       out_dir=cfg.get('link_dir', working_dir.linkdir),
                                       out_file=working_dir.results,
                                       copy=cfg.get('copy', False))

    file_management.save_data(manifest, working_dir.results)
    print("Final Results in " + str(working_dir.results))

    return manifest<|MERGE_RESOLUTION|>--- conflicted
+++ resolved
@@ -66,13 +66,9 @@
         detector = detection.load_detector(detector_file, "MDV5", device=device)
         md_results = detection.detect(detector,
                                       all_frames,
-<<<<<<< HEAD
                                       file_col="frame",
-=======
                                       resize_height=1280,
                                       resize_width=1280,
-                                      file_col="Frame",
->>>>>>> d2a0d9f0
                                       batch_size=4,
                                       num_workers=NUM_THREADS,
                                       checkpoint_path=working_dir.mdraw,
@@ -182,13 +178,9 @@
         detector = detection.load_detector(cfg['detector_file'], model_type="MDv5", device=device)
         md_results = detection.detect(detector,
                                       all_frames,
-<<<<<<< HEAD
                                       file_col=cfg.get('file_col_detection', 'frame'),
-=======
                                       resize_height=1280,
                                       resize_width=1280,
-                                      file_col=cfg.get('file_col_detection', 'Frame'),
->>>>>>> d2a0d9f0
                                       batch_size=cfg.get('batch_size', 4),
                                       num_workers=cfg.get('num_workers', NUM_THREADS),
                                       checkpoint_path=working_dir.mdraw,
