--- conflicted
+++ resolved
@@ -15,11 +15,7 @@
 from animl.utils import general
 
 
-<<<<<<< HEAD
 def plot_box(rows, file_col="FilePath", min_conf: Union[int, float] = 0, prediction=False):
-=======
-def plot_box(row, file_col="filepath", prediction=False):
->>>>>>> 6ae98c3e
     """
     Plot a bounding box on a given (loaded) image
 
@@ -41,7 +37,7 @@
     img = cv2.imread(rows.iloc[0][file_col])
     height, width, _ = img.shape
 
-<<<<<<< HEAD
+
     for _, row in rows.iterrows():
         # Skipping the box if the confidence threshold is not met
         if (row['max_detection_conf']) < min_conf:
@@ -69,26 +65,7 @@
 
             cv2.putText(img, label, (xyxy[0], xyxy[1] - 12), 0, 1e-3 * height,
                         (0, 0, 0), thick // 3)
-            
-=======
-    thick = int((height + width) // 900)
-    cv2.rectangle(img, (xyxy[0], xyxy[1]), (xyxy[2], xyxy[3]), (90, 255, 0), thick)
-
-    # Printing prediction if enabled
-    if prediction:
-        label = row['prediction']
-        text_size, _ = cv2.getTextSize(label, cv2.FONT_HERSHEY_DUPLEX, 1, 1)
-        text_size_width, text_size_height = text_size
-
-        box_right = (xyxy[2] if (xyxy[2] - xyxy[0]) < (text_size_width * 3)
-                    else xyxy[0] + (text_size_width * 3))
-        cv2.rectangle(img, (xyxy[0], xyxy[1]), (box_right, xyxy[1] - (text_size_height * 2)),
-                    (90, 255, 0), -1)
-
-        cv2.putText(img, label, (xyxy[0], xyxy[1] - 12), 0, 1e-3 * height,
-                    (0, 0, 0), thick // 3)
-        
->>>>>>> 6ae98c3e
+
     return img
 
 # TODO FIX FOR VIDEOS
@@ -129,38 +106,9 @@
             
              # Plotting individual boxes in an image
             for i, row in detections.iterrows():
-<<<<<<< HEAD
 
                 # Calculations required for plotting
                 img = plot_box(row, file_col="Frame", min_conf=min_conf, prediction=prediction)
-=======
-
-                # Skipping the box if the confidence threshold is not met
-                if (row['max_detection_conf']) < min_conf:
-                    continue
-                # If any of the box isn't defined, jump to next one
-                if np.isnan(row['bbox_x']):
-                    continue
-                
-                bbox = [row['bbox_x'], row['bbox_y'], row['bbox_w'], row['bbox_h']]
-                xyxy = general.convert_minxywh_to_absxyxy(bbox, width, height)
-                thick = int((height + width) // 900)
-                cv2.rectangle(img, (xyxy[0], xyxy[1]), (xyxy[2], xyxy[3]), (90, 255, 0), thick)
-
-                # Printing prediction if enabled
-                if prediction:
-                    label = row['prediction']
-                    text_size, _ = cv2.getTextSize(label, cv2.FONT_HERSHEY_DUPLEX, 1, 1)
-                    text_size_width, text_size_height = text_size
-
-                    box_right = (xyxy[2] if (xyxy[2] - xyxy[0]) < (text_size_width * 3)
-                                else xyxy[0] + (text_size_width * 3))
-                    cv2.rectangle(img, (xyxy[0], xyxy[1]), (box_right, xyxy[1] - (text_size_height * 2)),
-                                (90, 255, 0), -1)
-                    cv2.putText(img, label, (xyxy[0], xyxy[1] - 12), 0, 1e-3 * height,
-                                (0, 0, 0), thick // 3)
-        
->>>>>>> 6ae98c3e
 
                 # Saving the image
             new_file_name = f"{file_name_no_ext}_box.jpg"
@@ -169,26 +117,9 @@
 
             cv2.destroyAllWindows()
             
-<<<<<<< HEAD
         # plot all boxes in the image at once
         else:
             img = plot_box(detections, file_col="Frame", min_conf=min_conf, prediction=prediction)
-=======
-
-        # Plotting individual boxes in each frame
-        else: 
-            for i, row in detections.iterrows():
-
-                # Skipping the box if the confidence threshold is not met
-                if (row['max_detection_conf']) < min_conf:
-                    continue
-
-                # If any of the box isn't defined, jump to next one
-                if np.isnan(row['bbox_x']):
-                    continue
-
-                img = plot_box(row, file_col='frame', prediction=prediction)
->>>>>>> 6ae98c3e
 
             # Saving the image
             new_file_name = f"{file_name_no_ext}_box.jpg"
@@ -198,40 +129,6 @@
         cv2.destroyAllWindows()
 
 
-<<<<<<< HEAD
-=======
-def draw_bounding_boxes(row: pd.Series,
-                        out_file: Optional[str] = None,
-                        prediction: bool = False):
-    """
-    Draws bounding boxes and labels on image DataFrame.
-
-    Args:
-        row : DataFrame containing image data - coordinates and predictions.
-            The DataFrame should have the following columns:
-            - 'frame': Filename or path to the image file.
-            - 'bbox_x': Normalized x-coordinate of the top-left corner.
-            - 'bbox_y': Normalized y-coordinate of the top-left corner.
-            - 'bbox_w': Normalized width of the bounding box (range: 0-1).
-            - 'bbox_h': Normalized height of the bounding box (range: 0-1).
-            - 'prediction': Object prediction label for the bounding box.
-        box_number (int): Number used for generating the output image filename.
-        image_output_path (str): Output directory to saved images.
-        prediction (bool): if true, add prediction label
-
-    Returns:
-        None
-    """
-    
-    img = plot_box(row, prediction=prediction)
-
-    if out_file is not None:
-        cv2.imwrite(out_file, img)
-
-    cv2.destroyAllWindows()
-
-
->>>>>>> 6ae98c3e
 def demo_boxes(manifest: pd.DataFrame, file_col: str, min_conf: float = 0.9, prediction: bool = True):
     """
     Draws bounding boxes and labels on image DataFrame.
