"""
Plot Bounding Boxes and Save Images

Functionality to draw bounding boxes and labels provided image DataFrame.

@ Kyra Swanson 2023
"""
import cv2
import argparse
import pandas as pd
import os
import numpy as np
from typing import Union, Optional

from animl.utils import general


def plot_box(row, file_col="filepath", prediction=False):
    """
    Plot a bounding box on a given (loaded) image

    Args:
        img (numpy.ndarray): Loaded image in which the bounding box will be plotted.
        row (pandas.Series): Row from the DataFrame containing bounding box coordinates and prediction.
            Expected columns:
            - file_col
            - 'bbox_x': x-coordinate of the top-left corner of the bounding box.
            - 'bbox_y': y-coordinate of the top-left corner of the bounding box.
            - 'bbox_w': width of the bounding box.
            - 'bbox_h': height of the bounding box.
            - 'prediction': Prediction label to be displayed alongside the bounding box (optional).
        prediction (bool): If True, display the prediction label alongside the bounding box.

    Returns:
        None
    """
    img = cv2.imread(row[file_col])
    height, width, _ = img.shape
    bbox = [row['bbox_x'], row['bbox_y'], row['bbox_w'], row['bbox_h']]
    xyxy = general.convert_minxywh_to_absxyxy(bbox, width, height)

    thick = int((height + width) // 900)
    cv2.rectangle(img, (xyxy[0], xyxy[1]), (xyxy[2], xyxy[3]), (90, 255, 0), thick)

    # Printing prediction if enabled
    if prediction:
        label = row['prediction']
        text_size, _ = cv2.getTextSize(label, cv2.FONT_HERSHEY_DUPLEX, 1, 1)
        text_size_width, text_size_height = text_size

        box_right = (xyxy[2] if (xyxy[2] - xyxy[0]) < (text_size_width * 3)
                    else xyxy[0] + (text_size_width * 3))
        cv2.rectangle(img, (xyxy[0], xyxy[1]), (box_right, xyxy[1] - (text_size_height * 2)),
                    (90, 255, 0), -1)

        cv2.putText(img, label, (xyxy[0], xyxy[1] - 12), 0, 1e-3 * height,
                    (0, 0, 0), thick // 3)
        
    return img


def plot_all_bounding_boxes(manifest: pd.DataFrame,
                            out_dir: str,
                            file_col: str = 'Frame',
                            min_conf: Union[int, float] = 0,
                            prediction: bool = False):
    """
    This function takes the parsed dataframe output from MegaDetector, makes a copy of each image,
    plots the boxes in the new image, and saves it the specified directory.

    Args:
        data_frame (Pandas DataFrame): Output of Mega Detector
        output_dir (str): Name of the output directory
        file_col (str): Column name containing file paths
        min_conf (Optional) (Int or Float): Confidence threshold to plot the box
        prediction (Optional) (Boolean): Should the prediction be printed alongside bounding box

    Returns:
        None
    """
    # If the specified output directory does not exist, make it
    if not os.path.exists(out_dir) or not os.path.isdir(out_dir):
        os.makedirs(out_dir)

    # iterate through unique file paths
    manifest_filepaths = manifest.groupby(file_col)
    for filepath, detections in manifest_filepaths:
        # ouput name
        file_name_no_ext, file_ext = os.path.splitext(os.path.split(filepath)[1])

        # If the file is not an image, do each frame separately
        if file_ext.lower() not in ['.jpg', '.jpeg', '.png']:
            
             # Plotting individual boxes in an image
            for i, row in detections.iterrows():
<<<<<<< HEAD
                print(row)
                img = cv2.imread(row['frame'])
=======
>>>>>>> d2a0d9f0
                # Skipping the box if the confidence threshold is not met
                if (row['max_detection_conf']) < min_conf:
                    continue

                # If any of the box isn't defined, jump to next one
                if np.isnan(row['bbox_x']):
                    continue

                img = cv2.imread(row[file_col])

                height, width, _ = img.shape
                bbox = [row['bbox_x'], row['bbox_y'], row['bbox_w'], row['bbox_h']]
                xyxy = general.convert_minxywh_to_absxyxy(bbox, width, height)

                thick = int((height + width) // 900)
                cv2.rectangle(img, (xyxy[0], xyxy[1]), (xyxy[2], xyxy[3]), (90, 255, 0), thick)

                # Printing prediction if enabled
                if prediction:
                    label = row['prediction']
                    text_size, _ = cv2.getTextSize(label, cv2.FONT_HERSHEY_DUPLEX, 1, 1)
                    text_size_width, text_size_height = text_size

                    box_right = (xyxy[2] if (xyxy[2] - xyxy[0]) < (text_size_width * 3)
                                else xyxy[0] + (text_size_width * 3))
                    cv2.rectangle(img, (xyxy[0], xyxy[1]), (box_right, xyxy[1] - (text_size_height * 2)),
                                (90, 255, 0), -1)

                    cv2.putText(img, label, (xyxy[0], xyxy[1] - 12), 0, 1e-3 * height,
                                (0, 0, 0), thick // 3)

                # Saving the image
                new_file_name = f"{file_name_no_ext}_box_{i}.jpg"
                new_file_path = os.path.join(out_dir, new_file_name)
                cv2.imwrite(new_file_path, img)

            cv2.destroyAllWindows()
            
        else:
            img = cv2.imread(filepath)

            # Plotting individual boxes in an image
            for i, row in detections.iterrows():

                # Skipping the box if the confidence threshold is not met
                if (row['max_detection_conf']) < min_conf:
                    continue

                # If any of the box isn't defined, jump to next one
                if np.isnan(row['bbox_x']):
                    continue

                img = cv2.imread(row[file_col])

                height, width, _ = img.shape
                bbox = [row['bbox_x'], row['bbox_y'], row['bbox_w'], row['bbox_h']]
                xyxy = general.convert_minxywh_to_absxyxy(bbox, width, height)

                thick = int((height + width) // 900)
                cv2.rectangle(img, (xyxy[0], xyxy[1]), (xyxy[2], xyxy[3]), (90, 255, 0), thick)

                # Printing prediction if enabled
                if prediction:
                    label = row['prediction']
                    text_size, _ = cv2.getTextSize(label, cv2.FONT_HERSHEY_DUPLEX, 1, 1)
                    text_size_width, text_size_height = text_size

                    box_right = (xyxy[2] if (xyxy[2] - xyxy[0]) < (text_size_width * 3)
                                else xyxy[0] + (text_size_width * 3))
                    cv2.rectangle(img, (xyxy[0], xyxy[1]), (box_right, xyxy[1] - (text_size_height * 2)),
                                (90, 255, 0), -1)

                    cv2.putText(img, label, (xyxy[0], xyxy[1] - 12), 0, 1e-3 * height,
                                (0, 0, 0), thick // 3)

            # Saving the image
            new_file_name = f"{file_name_no_ext}_box_{i}{file_ext}"
            new_file_path = os.path.join(out_dir, new_file_name)
            cv2.imwrite(new_file_path, img)

        cv2.destroyAllWindows()


def draw_bounding_boxes(row: pd.Series,
                        out_file: Optional[str] = None,
                        prediction: bool = False):
    """
    Draws bounding boxes and labels on image DataFrame.

    Args:
        row : DataFrame containing image data - coordinates and predictions.
            The DataFrame should have the following columns:
            - 'frame': Filename or path to the image file.
            - 'bbox_x': Normalized x-coordinate of the top-left corner.
            - 'bbox_y': Normalized y-coordinate of the top-left corner.
            - 'bbox_w': Normalized width of the bounding box (range: 0-1).
            - 'bbox_h': Normalized height of the bounding box (range: 0-1).
            - 'prediction': Object prediction label for the bounding box.
        box_number (int): Number used for generating the output image filename.
        image_output_path (str): Output directory to saved images.
        prediction (bool): if true, add prediction label

    Returns:
        None
    """
    img = cv2.imread(row["frame"])
    
    plot_box(img, row, prediction=prediction)

    if out_file is not None:
        cv2.imwrite(out_file, img)

    cv2.destroyAllWindows()


def demo_boxes(manifest: pd.DataFrame, file_col: str, min_conf: float = 0.9, prediction: bool = True):
    """
    Draws bounding boxes and labels on image DataFrame.

    Args:
        manifest : DataFrame containing image data - coordinates and predictions.
            The DataFrame should have the following columns:
            - file_col: Filename or path to the image file.
            - 'bbox_x': Normalized x-coordinate of the top-left corner.
            - 'bbox_y': Normalized y-coordinate of the top-left corner.
            - 'bbox_w': Normalized width of the bounding box (range: 0-1).
            - 'bbox_h': Normalized height of the bounding box (range: 0-1).
            - 'prediction': Object prediction label for the bounding box.
        file_col (str): column containing file paths
        min_conf (float): minimum confidence threshold to plot box
        prediction (bool): if true, add prediction label

    Returns:
        None
    """
    images = manifest[file_col].unique()

    for image_path in images:
        # display the image, wait for key
        img = cv2.imread(image_path)  # Use row directly without indexing
        cv2.namedWindow("Display", cv2.WINDOW_NORMAL)
        cv2.imshow('Display', img)
        cv2.waitKey(0)

        boxes = manifest[manifest[file_col] == image_path]
        print(boxes)
        for _, row in boxes.iterrows():
            confidence = row["confidence"]
            if confidence >= min_conf:
                height, width, _ = img.shape
                left = int(row['bbox_x'] * width)
                top = int(row['bbox_y'] * height)
                right = int((row['bbox_x'] + row['bbox_w']) * width)
                bottom = int((row['bbox_y'] + row['bbox_h']) * height)
                label = row['prediction']
                text_size, _ = cv2.getTextSize(label, cv2.FONT_HERSHEY_DUPLEX, 1, 1)
                text_size_width, text_size_height = text_size
                thick = int((height + width) // 900)
                box_right = (right if (right - left) < (text_size_width * 3)
                             else left + (text_size_width * 3))

                cv2.rectangle(img, (left, top), (right, bottom), (90, 255, 0), thick)

                if prediction:
                    cv2.rectangle(img, (left, top),
                                  (box_right, top - (text_size_height * 3)),
                                  (90, 255, 0), -1)
                    cv2.putText(img, label, (left, top - 12), 0, 1e-3 * height,
                                (0, 0, 0), thick // 3)
                cv2.imshow('Display', img)
                cv2.waitKey(0)

            else:
                continue

    cv2.destroyAllWindows()


def main(csv_file: str, output_dir: str):
    """
    Read a CSV manifest file and perform box plotting on the images.

    Args:
        csv_file (str): Path to the CSV file.
        output_dir (str): Saved location  of boxed images output dir.

    Returns:
        None
    """
    # Read the CSV file
    data = pd.read_csv(csv_file)

    # Perform box plotting for each image in the CSV file
    for i, row in data.iterrows():
        draw_bounding_boxes(row, 60 + i, output_dir + '/')


if __name__ == '__main__':
    # Create an argument parser
    parser = argparse.ArgumentParser(description='Plot boxes images-csv')

    # Add the CSV file and output directory arguments
    parser.add_argument('csv_file', type=str, help='Path to the CSV file')
    parser.add_argument('output_dir', type=str, help='Path to the output dir')

    # Parse the command-line arguments
    args = parser.parse_args()

    # Call the main function
    main(args.csv_file, args.output_dir)<|MERGE_RESOLUTION|>--- conflicted
+++ resolved
@@ -93,11 +93,9 @@
             
              # Plotting individual boxes in an image
             for i, row in detections.iterrows():
-<<<<<<< HEAD
-                print(row)
+
                 img = cv2.imread(row['frame'])
-=======
->>>>>>> d2a0d9f0
+
                 # Skipping the box if the confidence threshold is not met
                 if (row['max_detection_conf']) < min_conf:
                     continue
