"""
<<<<<<< HEAD
General utils

"""
import cv2
import glob
import inspect
import math
import os
import platform
import re
import random
import subprocess
import time

import warnings
from copy import deepcopy
from datetime import datetime
from pathlib import Path
from typing import Optional
import numpy as np
import pandas as pd
from PIL import Image

import torch
import torchvision
import torch.nn as nn
import torch.nn.functional as F


try:
    import thop  # for FLOPs computation
except ImportError:
    thop = None

# Suppress PyTorch warnings
warnings.filterwarnings('ignore', message='User provided device_type of \'cuda\', but CUDA is not available. Disabling')


# FROM CTL
=======
General utils for coordinate conversion,  
"""
import glob
import math
import os
import random
import cv2
import torch
import torchvision
import warnings
import numpy as np
import pandas as pd
from datetime import datetime
from pathlib import Path
from typing import Sequence
from PIL import Image

# Suppress PyTorch warnings
warnings.filterwarnings('ignore', message='User provided device_type of \'cuda\', but CUDA is not available. Disabling')

# Settings
torch.set_printoptions(linewidth=320, precision=5, profile='long')
np.set_printoptions(linewidth=320, formatter={'float_kind': '{:11.5g}'.format})  # format short g, %precision=5
pd.options.display.max_columns = 10
cv2.setNumThreads(0)  # prevent OpenCV from multithreading (incompatible with PyTorch DataLoader)
NUM_THREADS = min(8, max(1, os.cpu_count() - 1))  # number of YOLOv5 multiprocessing threads
os.environ['NUMEXPR_MAX_THREADS'] = str(NUM_THREADS)  # NumExpr max threads
os.environ['OMP_NUM_THREADS'] = str(NUM_THREADS)  # OpenMP max threads (PyTorch and SciPy)


# from torch utils
>>>>>>> 82e2a913
def get_device():
    """
    Get Torch device if available
    """
    return torch.device('cuda' if torch.cuda.is_available() else 'cpu')
<<<<<<< HEAD


def softmax(x):
    '''
    Helper function to softmax
    '''
    return np.exp(x)/np.sum(np.exp(x), axis=1, keepdims=True)


def tensor_to_onnx(tensor, channel_last=True):
    '''
    Helper function for onnx, shifts dims to BxHxWxC
    '''
    if channel_last:
        tensor = tensor.permute(0, 2, 3, 1)  # reorder BxCxHxW to BxHxWxC

    tensor = tensor.numpy()

    return tensor


def init_seeds(seed=0):
    # Initialize random number generator (RNG) seeds https://pytorch.org/docs/stable/notes/randomness.html
    # cudnn seed 0 settings are slower and more reproducible, else faster and less reproducible
    import torch.backends.cudnn as cudnn
    random.seed(seed)
    np.random.seed(seed)
    torch.manual_seed(seed)
    cudnn.benchmark, cudnn.deterministic = (False, True) if seed == 0 else (True, False)


def device_count():
    # Returns number of CUDA devices available. Safe version of torch.cuda.device_count(). Supports Linux and Windows
    assert platform.system() in ('Linux', 'Windows'), 'device_count() only supported on Linux or Windows'
    try:
        cmd = 'nvidia-smi -L | wc -l' if platform.system() == 'Linux' else 'nvidia-smi -L | find /c /v ""'  # Windows
        return int(subprocess.run(cmd, shell=True, capture_output=True, check=True).stdout.decode().split()[-1])
    except Exception:
        return 0


def select_device(device='', batch_size=0, newline=True):
    # device = None or 'cpu' or 0 or '0' or '0,1,2,3'
    device = str(device).strip().lower().replace('cuda:', '').replace('none', '')  # to string, 'cuda:0' to '0'
    cpu = device == 'cpu'
    mps = device == 'mps'  # Apple Metal Performance Shaders (MPS)
    if cpu or mps:
        os.environ['CUDA_VISIBLE_DEVICES'] = '-1'  # force torch.cuda.is_available() = False
    elif device:  # non-cpu device requested
        os.environ['CUDA_VISIBLE_DEVICES'] = device  # set environment variable - must be before assert is_available()
        assert torch.cuda.is_available() and torch.cuda.device_count() >= len(device.replace(',', '')), \
            f"Invalid CUDA '--device {device}' requested, use '--device cpu' or pass valid CUDA device(s)"

    cuda = not cpu and torch.cuda.is_available()
    if cuda:
        devices = device.split(',') if device else '0'  # range(torch.cuda.device_count())  # i.e. 0,1,6,7
        n = len(devices)  # device count
        if n > 1 and batch_size > 0:  # check batch_size is divisible by device_count
            assert batch_size % n == 0, f'batch-size {batch_size} not multiple of GPU count {n}'
    return torch.device('cuda:0' if cuda else 'mps' if mps else 'cpu')


def time_sync():
    # PyTorch-accurate time
    if torch.cuda.is_available():
        torch.cuda.synchronize()
    return time.time()


def profile(input, ops, n=10, device=None):
    # YOLOv5 speed/memory/FLOPs profiler
    #
    # Usage:
    #     input = torch.randn(16, 3, 640, 640)
    #     m1 = lambda x: x * torch.sigmoid(x)
    #     m2 = nn.SiLU()
    #     profile(input, [m1, m2], n=100)  # profile over 100 iterations

    results = []
    if not isinstance(device, torch.device):
        device = select_device(device)
    print(f"{'Params':>12s}{'GFLOPs':>12s}{'GPU_mem (GB)':>14s}{'forward (ms)':>14s}{'backward (ms)':>14s}"
          f"{'input':>24s}{'output':>24s}")

    for x in input if isinstance(input, list) else [input]:
        x = x.to(device)
        x.requires_grad = True
        for m in ops if isinstance(ops, list) else [ops]:
            m = m.to(device) if hasattr(m, 'to') else m  # device
            m = m.half() if hasattr(m, 'half') and isinstance(x, torch.Tensor) and x.dtype is torch.float16 else m
            tf, tb, t = 0, 0, [0, 0, 0]  # dt forward, backward
            try:
                flops = thop.profile(m, inputs=(x,), verbose=False)[0] / 1E9 * 2  # GFLOPs
            except Exception:
                flops = 0

            try:
                for _ in range(n):
                    t[0] = time_sync()
                    y = m(x)
                    t[1] = time_sync()
                    try:
                        _ = (sum(yi.sum() for yi in y) if isinstance(y, list) else y).sum().backward()
                        t[2] = time_sync()
                    except Exception:  # no backward method
                        # print(e)  # for debug
                        t[2] = float('nan')
                    tf += (t[1] - t[0]) * 1000 / n  # ms per op forward
                    tb += (t[2] - t[1]) * 1000 / n  # ms per op backward
                mem = torch.cuda.memory_reserved() / 1E9 if torch.cuda.is_available() else 0  # (GB)
                s_in, s_out = (tuple(x.shape) if isinstance(x, torch.Tensor) else 'list' for x in (x, y))  # shapes
                p = sum(x.numel() for x in m.parameters()) if isinstance(m, nn.Module) else 0  # parameters
                print(f'{p:12}{flops:12.4g}{mem:>14.3f}{tf:14.4g}{tb:14.4g}{str(s_in):>24s}{str(s_out):>24s}')
                results.append([p, flops, mem, tf, tb, s_in, s_out])
            except Exception as e:
                print(e)
                results.append(None)
            torch.cuda.empty_cache()
    return results


def is_parallel(model):
    # Returns True if model is of type DP or DDP
    return type(model) in (nn.parallel.DataParallel, nn.parallel.DistributedDataParallel)


def de_parallel(model):
    # De-parallelize a model: returns single-GPU model if model is of type DP or DDP
    return model.module if is_parallel(model) else model


def initialize_weights(model):
    for m in model.modules():
        t = type(m)
        if t is nn.Conv2d:
            pass  # nn.init.kaiming_normal_(m.weight, mode='fan_out', nonlinearity='relu')
        elif t is nn.BatchNorm2d:
            m.eps = 1e-3
            m.momentum = 0.03
        elif t in [nn.Hardswish, nn.LeakyReLU, nn.ReLU, nn.ReLU6, nn.SiLU]:
            m.inplace = True


def find_modules(model, mclass=nn.Conv2d):
    # Finds layer indices matching module class 'mclass'
    return [i for i, m in enumerate(model.module_list) if isinstance(m, mclass)]


def sparsity(model):
    # Return global model sparsity
    a, b = 0, 0
    for p in model.parameters():
        a += p.numel()
        b += (p == 0).sum()
    return b / a


def prune(model, amount=0.3):
    # Prune model to requested global sparsity
    import torch.nn.utils.prune as prune
    print('Pruning model... ', end='')
    for name, m in model.named_modules():
        if isinstance(m, nn.Conv2d):
            prune.l1_unstructured(m, name='weight', amount=amount)  # prune
            prune.remove(m, 'weight')  # make permanent
    print(' %.3g global sparsity' % sparsity(model))


def fuse_conv_and_bn(conv, bn):
    # Fuse Conv2d() and BatchNorm2d() layers https://tehnokv.com/posts/fusing-batchnorm-and-conv/
    fusedconv = nn.Conv2d(conv.in_channels,
                          conv.out_channels,
                          kernel_size=conv.kernel_size,
                          stride=conv.stride,
                          padding=conv.padding,
                          groups=conv.groups,
                          bias=True).requires_grad_(False).to(conv.weight.device)

    # Prepare filters
    w_conv = conv.weight.clone().view(conv.out_channels, -1)
    w_bn = torch.diag(bn.weight.div(torch.sqrt(bn.eps + bn.running_var)))
    fusedconv.weight.copy_(torch.mm(w_bn, w_conv).view(fusedconv.weight.shape))

    # Prepare spatial bias
    b_conv = torch.zeros(conv.weight.size(0), device=conv.weight.device) if conv.bias is None else conv.bias
    b_bn = bn.bias - bn.weight.mul(bn.running_mean).div(torch.sqrt(bn.running_var + bn.eps))
    fusedconv.bias.copy_(torch.mm(w_bn, b_conv.reshape(-1, 1)).reshape(-1) + b_bn)

    return fusedconv


def model_info(model, verbose=False, img_size=640):
    # Model information. img_size may be int or list, i.e. img_size=640 or img_size=[640, 320]
    n_p = sum(x.numel() for x in model.parameters())  # number parameters
    n_g = sum(x.numel() for x in model.parameters() if x.requires_grad)  # number gradients
    if verbose:
        print(f"{'layer':>5} {'name':>40} {'gradient':>9} {'parameters':>12} {'shape':>20} {'mu':>10} {'sigma':>10}")
        for i, (name, p) in enumerate(model.named_parameters()):
            name = name.replace('module_list.', '')
            print('%5g %40s %9s %12g %20s %10.3g %10.3g' %
                  (i, name, p.requires_grad, p.numel(), list(p.shape), p.mean(), p.std()))

    try:  # FLOPs
        from thop import profile
        stride = max(int(model.stride.max()), 32) if hasattr(model, 'stride') else 32
        img = torch.zeros((1, model.yaml.get('ch', 3), stride, stride), device=next(model.parameters()).device)  # input
        flops = profile(deepcopy(model), inputs=(img,), verbose=False)[0] / 1E9 * 2  # stride GFLOPs
        img_size = img_size if isinstance(img_size, list) else [img_size, img_size]  # expand if int/float
        fs = ', %.1f GFLOPs' % (flops * img_size[0] / stride * img_size[1] / stride)  # 640x640 GFLOPs
    except Exception:
        fs = ''

    name = Path(model.yaml_file).stem.replace('yolov5', 'YOLOv5') if hasattr(model, 'yaml_file') else 'Model'
    print(f"{name} summary: {len(list(model.modules()))} layers, {n_p} parameters, {n_g} gradients{fs}")


def scale_img(img, ratio=1.0, same_shape=False, gs=32):  # img(16,3,256,416)
    # Scales img(bs,3,y,x) by ratio constrained to gs-multiple
    if ratio == 1.0:
        return img
    h, w = img.shape[2:]
    s = (int(h * ratio), int(w * ratio))  # new size
    img = F.interpolate(img, size=s, mode='bilinear', align_corners=False)  # resize
    if not same_shape:  # pad/crop img
        h, w = (math.ceil(x * ratio / gs) * gs for x in (h, w))
    return F.pad(img, [0, w - s[1], 0, h - s[0]], value=0.447)  # value = imagenet mean


def copy_attr(a, b, include=(), exclude=()):
    # Copy attributes from b to a, options to only include [...] and to exclude [...]
    for k, v in b.__dict__.items():
        if (len(include) and k not in include) or k.startswith('_') or k in exclude:
            continue
        else:
            setattr(a, k, v)
          
  
# From torchvision.transforms
def _setup_size(size):
    if isinstance(size, int):
        return int(size), int(size)

    if isinstance(size, Sequence) and len(size) == 1:
        return size[0], size[0]

    if len(size) != 2:
        raise ValueError('Please provide up to two dimensions (h,w)')
    return size



# Settings
NUM_THREADS = min(8, max(1, os.cpu_count() - 1))  # number of YOLOv5 multiprocessing threads
=======


def softmax(x):
    '''
    Helper function to softmax
    '''
    return np.exp(x)/np.sum(np.exp(x), axis=1, keepdims=True)
>>>>>>> 82e2a913

torch.set_printoptions(linewidth=320, precision=5, profile='long')
np.set_printoptions(linewidth=320, formatter={'float_kind': '{:11.5g}'.format})  # format short g, %precision=5
pd.options.display.max_columns = 10
cv2.setNumThreads(0)  # prevent OpenCV from multithreading (incompatible with PyTorch DataLoader)
os.environ['NUMEXPR_MAX_THREADS'] = str(NUM_THREADS)  # NumExpr max threads
os.environ['OMP_NUM_THREADS'] = str(NUM_THREADS)  # OpenMP max threads (PyTorch and SciPy)

<<<<<<< HEAD
=======
def get_image_size(image_path):
    """
    Returns the size of an image.
>>>>>>> 82e2a913

    Args:
        image_path (str): Path to the image file.

<<<<<<< HEAD
def print_args(args: Optional[dict] = None, show_file=True, show_fcn=False):
    # Print function arguments (optional args dict)
    x = inspect.currentframe().f_back  # previous frame
    file, _, fcn, _, _ = inspect.getframeinfo(x)
    if args is None:  # get args automatically
        args, _, _, frm = inspect.getargvalues(x)
        args = {k: v for k, v in frm.items() if k in args}
    s = (f'{Path(file).stem}: ' if show_file else '') + (f'{fcn}: ' if show_fcn else '')
    print(s + ', '.join(f'{k}={v}' for k, v in args.items()))
=======
    Returns:
        tuple: Image size in the format (width, height).
    """
    with Image.open(image_path) as img:
        return img.size


def init_seeds(seed=0):
    # Initialize random number generator (RNG) seeds https://pytorch.org/docs/stable/notes/randomness.html
    # cudnn seed 0 settings are slower and more reproducible, else faster and less reproducible
    import torch.backends.cudnn as cudnn
    random.seed(seed)
    np.random.seed(seed)
    torch.manual_seed(seed)
    cudnn.benchmark, cudnn.deterministic = (False, True) if seed == 0 else (True, False)
>>>>>>> 82e2a913


def intersect_dicts(da, db, exclude=()):
    # Dictionary intersection of matching keys and shapes, omitting 'exclude' keys, using da values
    return {k: v for k, v in da.items() if k in db and not any(x in k for x in exclude) and v.shape == db[k].shape}


def get_latest_run(search_dir='.'):
    # Return path to most recent 'last.pt' in /runs (i.e. to --resume from)
    last_list = glob.glob(f'{search_dir}/**/last*.pt', recursive=True)
    return max(last_list, key=os.path.getctime) if last_list else ''


def file_age(path=__file__):
    # Return days since last file update
    dt = (datetime.now() - datetime.fromtimestamp(Path(path).stat().st_mtime))  # delta
    return dt.days  # + dt.seconds / 86400  # fractional days


def file_date(path=__file__):
    # Return human-readable file modification date, i.e. '2021-3-26'
    t = datetime.fromtimestamp(Path(path).stat().st_mtime)
    return f'{t.year}-{t.month}-{t.day}'


def file_size(path):
    # Return file/dir size (MB)
    mb = 1 << 20  # bytes to MiB (1024 ** 2)
    path = Path(path)
    if path.is_file():
        return path.stat().st_size / mb
    elif path.is_dir():
        return sum(f.stat().st_size for f in path.glob('**/*') if f.is_file()) / mb
    else:
        return 0.0


def check_img_size(imgsz, s=32, floor=0):
    # Verify image size is a multiple of stride s in each dimension
    if isinstance(imgsz, int):  # integer i.e. img_size=640
        new_size = max(make_divisible(imgsz, int(s)), floor)
    else:  # list i.e. img_size=[640, 480]
        imgsz = list(imgsz)  # convert to list if tuple
        new_size = [max(make_divisible(x, int(s)), floor) for x in imgsz]
    if new_size != imgsz:
        print(f'WARNING: --img-size {imgsz} must be multiple of max stride {s}, updating to {new_size}')
    return new_size


def make_divisible(x, divisor):
    # Returns nearest x divisible by divisor
    if isinstance(divisor, torch.Tensor):
        divisor = int(divisor.max())  # to int
    return math.ceil(x / divisor) * divisor


<<<<<<< HEAD
def clean_str(s):
    # Cleans a string by replacing special characters with underscore _
    return re.sub(pattern="[|@#!¡·$€%&()=?¿^*;:,¨´><+]", repl="_", string=s)


def one_cycle(y1=0.0, y2=1.0, steps=100):
    # lambda function for sinusoidal ramp from y1 to y2 https://arxiv.org/pdf/1812.01187.pdf
    return lambda x: ((1 - math.cos(x * math.pi / steps)) / 2) * (y2 - y1) + y1


def labels_to_class_weights(labels, nc=80):
    # Get class weights (inverse frequency) from training labels
    if labels[0] is None:  # no labels loaded
        return torch.Tensor()

    labels = np.concatenate(labels, 0)  # labels.shape = (866643, 5) for COCO
    classes = labels[:, 0].astype(np.int)  # labels = [class xywh]
    weights = np.bincount(classes, minlength=nc)  # occurrences per class

    # Prepend gridpoint count (for uCE training)
    # gpi = ((320 / 32 * np.array([1, 2, 4])) ** 2 * 3).sum()  # gridpoints per image
    # weights = np.hstack([gpi * len(labels)  - weights.sum() * 9, weights * 9]) ** 0.5  # prepend gridpoints to start

    weights[weights == 0] = 1  # replace empty bins with 1
    weights = 1 / weights  # number of targets per class
    weights /= weights.sum()  # normalize
    return torch.from_numpy(weights)


def labels_to_image_weights(labels, nc=80, class_weights=np.ones(80)):
    # Produces image weights based on class_weights and image contents
    # Usage: index = random.choices(range(n), weights=image_weights, k=1)  # weighted image sample
    class_counts = np.array([np.bincount(x[:, 0].astype(np.int), minlength=nc) for x in labels])
    return (class_weights.reshape(1, nc) * class_counts).sum(1)


=======
>>>>>>> 82e2a913
def xyxy2xywh(x):
    # Convert nx4 boxes from [x1, y1, x2, y2] to [x, y, w, h] where xy1=top-left, xy2=bottom-right
    y = x.clone() if isinstance(x, torch.Tensor) else np.copy(x)
    y[:, 0] = (x[:, 0] + x[:, 2]) / 2  # x center
    y[:, 1] = (x[:, 1] + x[:, 3]) / 2  # y center
    y[:, 2] = x[:, 2] - x[:, 0]  # width
    y[:, 3] = x[:, 3] - x[:, 1]  # height
    return y


def xywh2xyxy(x):
    # Convert nx4 boxes from [x, y, w, h] to [x1, y1, x2, y2] where xy1=top-left, xy2=bottom-right
    y = x.clone() if isinstance(x, torch.Tensor) else np.copy(x)
    y[:, 0] = x[:, 0] - x[:, 2] / 2  # top left x
    y[:, 1] = x[:, 1] - x[:, 3] / 2  # top left y
    y[:, 2] = x[:, 0] + x[:, 2] / 2  # bottom right x
    y[:, 3] = x[:, 1] + x[:, 3] / 2  # bottom right y
    return y


def xywhn2xyxy(x, w=640, h=640, padw=0, padh=0):
    # Convert nx4 boxes from [x, y, w, h] normalized to [x1, y1, x2, y2] where xy1=top-left, xy2=bottom-right
    y = x.clone() if isinstance(x, torch.Tensor) else np.copy(x)
    y[:, 0] = w * (x[:, 0] - x[:, 2] / 2) + padw  # top left x
    y[:, 1] = h * (x[:, 1] - x[:, 3] / 2) + padh  # top left y
    y[:, 2] = w * (x[:, 0] + x[:, 2] / 2) + padw  # bottom right x
    y[:, 3] = h * (x[:, 1] + x[:, 3] / 2) + padh  # bottom right y
    return y


def xyxy2xywhn(x, w=640, h=640, clip=False, eps=0.0):
    # Convert nx4 boxes from [x1, y1, x2, y2] to [x, y, w, h] normalized where xy1=top-left, xy2=bottom-right
    if clip:
        clip_coords(x, (h - eps, w - eps))  # warning: inplace clip
    y = x.clone() if isinstance(x, torch.Tensor) else np.copy(x)
    y[:, 0] = ((x[:, 0] + x[:, 2]) / 2) / w  # x center
    y[:, 1] = ((x[:, 1] + x[:, 3]) / 2) / h  # y center
    y[:, 2] = (x[:, 2] - x[:, 0]) / w  # width
    y[:, 3] = (x[:, 3] - x[:, 1]) / h  # height
    return y


def xyn2xy(x, w=640, h=640, padw=0, padh=0):
    # Convert normalized segments into pixel segments, shape (n,2)
    y = x.clone() if isinstance(x, torch.Tensor) else np.copy(x)
    y[:, 0] = w * x[:, 0] + padw  # top left x
    y[:, 1] = h * x[:, 1] + padh  # top left y
    return y


def segment2box(segment, width=640, height=640):
    # Convert 1 segment label to 1 box label, applying inside-image constraint, i.e. (xy1, xy2, ...) to (xyxy)
    x, y = segment.T  # segment xy
    inside = (x >= 0) & (y >= 0) & (x <= width) & (y <= height)
    x, y, = x[inside], y[inside]
    return np.array([x.min(), y.min(), x.max(), y.max()]) if any(x) else np.zeros((1, 4))  # xyxy


def segments2boxes(segments):
    # Convert segment labels to box labels, i.e. (cls, xy1, xy2, ...) to (cls, xywh)
    boxes = []
    for s in segments:
        x, y = s.T  # segment xy
        boxes.append([x.min(), y.min(), x.max(), y.max()])  # cls, xyxy
    return xyxy2xywh(np.array(boxes))  # cls, xywh


def resample_segments(segments, n=1000):
    # Up-sample an (n,2) segment
    for i, s in enumerate(segments):
        s = np.concatenate((s, s[0:1, :]), axis=0)
        x = np.linspace(0, len(s) - 1, n)
        xp = np.arange(len(s))
        segments[i] = np.concatenate([np.interp(x, xp, s[:, i]) for i in range(2)]).reshape(2, -1).T  # segment xy
    return segments


def scale_coords(img1_shape, coords, img0_shape, ratio_pad=None):
    # Rescale coords (xyxy) from img1_shape to img0_shape
    if ratio_pad is None:  # calculate from img0_shape
        gain = min(img1_shape[0] / img0_shape[0], img1_shape[1] / img0_shape[1])  # gain  = old / new
        pad = (img1_shape[1] - img0_shape[1] * gain) / 2, (img1_shape[0] - img0_shape[0] * gain) / 2  # wh padding
    else:
        gain = ratio_pad[0][0]
        pad = ratio_pad[1]

    coords[:, [0, 2]] -= pad[0]  # x padding
    coords[:, [1, 3]] -= pad[1]  # y padding
    coords[:, :4] /= gain
    clip_coords(coords, img0_shape)
    return coords


def clip_coords(boxes, shape):
    # Clip bounding xyxy bounding boxes to image shape (height, width)
    if isinstance(boxes, torch.Tensor):  # faster individually
        boxes[:, 0].clamp_(0, shape[1])  # x1
        boxes[:, 1].clamp_(0, shape[0])  # y1
        boxes[:, 2].clamp_(0, shape[1])  # x2
        boxes[:, 3].clamp_(0, shape[0])  # y2
    else:  # np.array (faster grouped)
        boxes[:, [0, 2]] = boxes[:, [0, 2]].clip(0, shape[1])  # x1, x2
        boxes[:, [1, 3]] = boxes[:, [1, 3]].clip(0, shape[0])  # y1, y2


# From metrics.py ------------------------------------------------------------------------------------------------------
def fitness(x):
    # Model fitness as a weighted combination of metrics
    w = [0.0, 0.0, 0.1, 0.9]  # weights for [P, R, mAP@0.5, mAP@0.5:0.95]
    return (x[:, :4] * w).sum(1)

def box_area(box):
    # box = xyxy(4,n)
    return (box[2] - box[0]) * (box[3] - box[1])


def box_iou(box1, box2):
    # https://github.com/pytorch/vision/blob/master/torchvision/ops/boxes.py
    """
    Return intersection-over-union (Jaccard index) of boxes.
    Both sets of boxes are expected to be in (x1, y1, x2, y2) format.
    Arguments:
        box1 (Tensor[N, 4])
        box2 (Tensor[M, 4])
    Returns:
        iou (Tensor[N, M]): the NxM matrix containing the pairwise
            IoU values for every element in boxes1 and boxes2
    """

    # inter(N,M) = (rb(N,M,2) - lt(N,M,2)).clamp(0).prod(2)
    (a1, a2), (b1, b2) = box1[:, None].chunk(2, 2), box2.chunk(2, 1)
    inter = (torch.min(a2, b2) - torch.max(a1, b1)).clamp(0).prod(2)

    # IoU = inter / (area1 + area2 - inter)
    return inter / (box_area(box1.T)[:, None] + box_area(box2.T) - inter)


# From torchvision.transforms
def _setup_size(size):
    if isinstance(size, int):
        return int(size), int(size)

    if isinstance(size, Sequence) and len(size) == 1:
        return size[0], size[0]

    if len(size) != 2:
        raise ValueError('Please provide up to two dimensions (h,w)')
    return size


def absolute_to_relative(bbox, img_size):
    """
    Converts absolute bounding box coordinates to relative coordinates.

    Args:
        bbox (list): Bounding box coordinates in the format [x_min, y_min, width, height].
        img_size (tuple): Image size in the format (width, height).

    Returns:
        list: Bounding box coordinates in the format [x_center, y_center, width, height].
    """
    x_min, y_min, width, height = bbox
    img_width, img_height = img_size

    x_center = (x_min + width / 2) / img_width
    y_center = (y_min + height / 2) / img_height
    width /= img_width
    height /= img_height

    return [x_center, y_center, width, height]


def tensor_to_onnx(tensor, channel_last=True):
    '''
    Helper function for onnx, shifts dims to BxHxWxC
    '''
    if channel_last:
        tensor = tensor.permute(0, 2, 3, 1)  # reorder BxCxHxW to BxHxWxC

    tensor = tensor.numpy()

    return tensor


# From MegeDetector/ct_utils
def convert_yolo_to_xywh(yolo_box):
    """
    Converts a YOLO format bounding box to [x_min, y_min, width_of_box, height_of_box].

    Args:
        yolo_box: bounding box of format [x_center, y_center, width_of_box, height_of_box].

    Returns:
        bbox with coordinates represented as [x_min, y_min, width_of_box, height_of_box].
    """
    x_center, y_center, width_of_box, height_of_box = yolo_box
    x_min = x_center - width_of_box / 2.0
    y_min = y_center - height_of_box / 2.0
    return [x_min, y_min, width_of_box, height_of_box]


# from megadetector
def truncate_float(x, precision=3):
    """
    Truncates a floating-point value to a specific number of significant digits.
    For example: truncate_float(0.0003214884) --> 0.000321
    This function is primarily used to achieve a certain float representation
    before exporting to JSON.

    Args:
        - x (float): Scalar to truncate
        - precision (int): The number of significant digits to preserve, should be
                      greater or equal 1
    """
    assert precision > 0

    if np.isclose(x, 0):
        return 0
    else:
        # Determine the factor, which shifts the decimal point of x
        # just behind the last significant digit.
        factor = math.pow(10, precision - 1 - math.floor(math.log10(abs(x))))
        # Shift decimal point by multiplicatipon with factor, flooring, and
        # division by factor.
        return math.floor(x * factor)/factor


def truncate_float_array(xs, precision=3):
    """
    Vectorized version of truncate_float(...)

    Args:
        - xs (list of float): List of floats to truncate
        - precision (int): The number of significant digits to preserve,
                           should be greater or equal 1
    """
    return [truncate_float(x, precision=precision) for x in xs]



def non_max_suppression(prediction,
                        conf_thres=0.25,
                        iou_thres=0.45,
                        classes=None,
                        agnostic=False,
                        multi_label=False,
                        labels=(),
                        max_det=300):
    """Non-Maximum Suppression (NMS) on inference results to reject overlapping bounding boxes

    Returns:
         list of detections, on (n,6) tensor per image [xyxy, conf, cls]
    """
    bs = prediction.shape[0]  # batch size
    nc = prediction.shape[2] - 5  # number of classes
    xc = prediction[..., 4] > conf_thres  # candidates

    # Checks
    assert 0 <= conf_thres <= 1, f'Invalid Confidence threshold {conf_thres}, valid values are between 0.0 and 1.0'
    assert 0 <= iou_thres <= 1, f'Invalid IoU {iou_thres}, valid values are between 0.0 and 1.0'

    # Settings
    # min_wh = 2  # (pixels) minimum box width and height
    max_wh = 7680  # (pixels) maximum box width and height
    max_nms = 30000  # maximum number of boxes into torchvision.ops.nms()
    

    redundant = True  # require redundant detections
    multi_label &= nc > 1  # multiple labels per box (adds 0.5ms/img)
    merge = False  # use merge-NMS

    output = [torch.zeros((0, 6), device=prediction.device)] * bs
    for xi, x in enumerate(prediction):  # image index, image inference
        # Apply constraints
        # x[((x[..., 2:4] < min_wh) | (x[..., 2:4] > max_wh)).any(1), 4] = 0  # width-height
        x = x[xc[xi]]  # confidence

        # Cat apriori labels if autolabelling
        if labels and len(labels[xi]):
            lb = labels[xi]
            v = torch.zeros((len(lb), nc + 5), device=x.device)
            v[:, :4] = lb[:, 1:5]  # box
            v[:, 4] = 1.0  # conf
            v[range(len(lb)), lb[:, 0].long() + 5] = 1.0  # cls
            x = torch.cat((x, v), 0)

        # If none remain process next image
        if not x.shape[0]:
            continue

        # Compute conf
        x[:, 5:] *= x[:, 4:5]  # conf = obj_conf * cls_conf

        # Box (center x, center y, width, height) to (x1, y1, x2, y2)
        box = xywh2xyxy(x[:, :4])

        # Detections matrix nx6 (xyxy, conf, cls)
        if multi_label:
            i, j = (x[:, 5:] > conf_thres).nonzero(as_tuple=False).T
            x = torch.cat((box[i], x[i, j + 5, None], j[:, None].float()), 1)
        else:  # best class only
            conf, j = x[:, 5:].max(1, keepdim=True)
            x = torch.cat((box, conf, j.float()), 1)[conf.view(-1) > conf_thres]

        # Filter by class
        if classes is not None:
            x = x[(x[:, 5:6] == torch.tensor(classes, device=x.device)).any(1)]

        # Apply finite constraint
        # if not torch.isfinite(x).all():
        #     x = x[torch.isfinite(x).all(1)]

        # Check shape
        n = x.shape[0]  # number of boxes
        if not n:  # no boxes
            continue
        elif n > max_nms:  # excess boxes
            x = x[x[:, 4].argsort(descending=True)[:max_nms]]  # sort by confidence

        # Batched NMS
        c = x[:, 5:6] * (0 if agnostic else max_wh)  # classes
        boxes, scores = x[:, :4] + c, x[:, 4]  # boxes (offset by class), scores
        i = torchvision.ops.nms(boxes, scores, iou_thres)  # NMS
        if i.shape[0] > max_det:  # limit detections
            i = i[:max_det]
        if merge and (1 < n < 3E3):  # Merge NMS (boxes merged using weighted mean)
            # update boxes as boxes(i,4) = weights(i,n) * boxes(n,4)
            iou = box_iou(boxes[i], boxes) > iou_thres  # iou matrix
            weights = iou * scores[None]  # box weights
            x[i, :4] = torch.mm(weights, x[:, :4]).float() / weights.sum(1, keepdim=True)  # merged boxes
            if redundant:
                i = i[iou.sum(1) > 1]  # require redundancy

        output[xi] = x[i]
<<<<<<< HEAD
                
        if (time.time() - t) > time_limit:
            
            # This a modification from the original YOLOv5 repo.  We don't want
            # NMS time limits to cause NMS failures; we always want the same result,
            # even if we have to wait a while for it.  So we just print a warning, but 
            # we don't break.
            if not printed_nms_warning:
                printed_nms_warning = True
            # break  # time limit exceeded

    return output


def strip_optimizer(f='best.pt', s=''):  # from utils.general import *; strip_optimizer()
    # Strip optimizer from 'f' to finalize training, optionally save as 's'
    x = torch.load(f, map_location=torch.device('cpu'))
    if x.get('ema'):
        x['model'] = x['ema']  # replace model with ema
    for k in 'optimizer', 'best_fitness', 'wandb_id', 'ema', 'updates':  # keys
        x[k] = None
    x['epoch'] = -1
    x['model'].half()  # to FP16
    for p in x['model'].parameters():
        p.requires_grad = False
    torch.save(x, s or f)
    mb = os.path.getsize(s or f) / 1E6  # filesize


def increment_path(path, exist_ok=False, sep='', mkdir=False):
    # Increment file or directory path, i.e. runs/exp --> runs/exp{sep}2, runs/exp{sep}3, ... etc.
    path = Path(path)  # os-agnostic
    if path.exists() and not exist_ok:
        path, suffix = (path.with_suffix(''), path.suffix) if path.is_file() else (path, '')

        # Method 1
        for n in range(2, 9999):
            p = f'{path}{sep}{n}{suffix}'  # increment path
            if not os.path.exists(p):  #
                break
        path = Path(p)

    if mkdir:
        path.mkdir(parents=True, exist_ok=True)  # make directory

    return path


# From metrics.py ------------------------------------------------------------------------------------------------------
def fitness(x):
    # Model fitness as a weighted combination of metrics
    w = [0.0, 0.0, 0.1, 0.9]  # weights for [P, R, mAP@0.5, mAP@0.5:0.95]
    return (x[:, :4] * w).sum(1)


def box_area(box):
    # box = xyxy(4,n)
    return (box[2] - box[0]) * (box[3] - box[1])


def box_iou(box1, box2):
    # https://github.com/pytorch/vision/blob/master/torchvision/ops/boxes.py
    """
    Return intersection-over-union (Jaccard index) of boxes.
    Both sets of boxes are expected to be in (x1, y1, x2, y2) format.
    Arguments:
        box1 (Tensor[N, 4])
        box2 (Tensor[M, 4])
    Returns:
        iou (Tensor[N, M]): the NxM matrix containing the pairwise
            IoU values for every element in boxes1 and boxes2
    """

    # inter(N,M) = (rb(N,M,2) - lt(N,M,2)).clamp(0).prod(2)
    (a1, a2), (b1, b2) = box1[:, None].chunk(2, 2), box2.chunk(2, 1)
    inter = (torch.min(a2, b2) - torch.max(a1, b1)).clamp(0).prod(2)

    # IoU = inter / (area1 + area2 - inter)
    return inter / (box_area(box1.T)[:, None] + box_area(box2.T) - inter)


def letterbox(im: np.ndarray, new_shape = (640, 640),
              color = (114, 114, 114),
              auto: bool = True,
              scaleFill: bool = False,
              scaleup: bool = True,
              stride: int = 32):
    # Resize and pad image while meeting stride-multiple constraints
    shape = im.shape[:2]  # current shape [height, width]
    if isinstance(new_shape, int):
        new_shape = (new_shape, new_shape)

    # Scale ratio (new / old)
    r = min(new_shape[0] / shape[0], new_shape[1] / shape[1])
    if not scaleup:  # only scale down, do not scale up (for better val mAP)
        r = min(r, 1.0)

    # Compute padding
    ratio = r, r  # width, height ratios
    new_unpad = int(round(shape[1] * r)), int(round(shape[0] * r))
    dw, dh = new_shape[1] - new_unpad[0], new_shape[0] - new_unpad[1]  # wh padding
    if auto:  # minimum rectangle
        dw, dh = np.mod(dw, stride), np.mod(dh, stride)  # wh padding
    elif scaleFill:  # stretch
        dw, dh = 0.0, 0.0
        new_unpad = (new_shape[1], new_shape[0])
        ratio = new_shape[1] / shape[1], new_shape[0] / shape[0]  # width, height ratios

    dw /= 2  # divide padding into 2 sides
    dh /= 2

    if shape[::-1] != new_unpad:  # resize
        im = cv2.resize(im, new_unpad, interpolation=cv2.INTER_LINEAR)
    top, bottom = int(round(dh - 0.1)), int(round(dh + 0.1))
    left, right = int(round(dw - 0.1)), int(round(dw + 0.1))
    im = cv2.copyMakeBorder(im, top, bottom, left, right, cv2.BORDER_CONSTANT, value=color)  # add border
    return im, ratio, (dw, dh)


def exif_transpose(image):
    """
    Transpose a PIL image accordingly if it has an EXIF Orientation tag.
    Inplace version of https://github.com/python-pillow/Pillow/blob/master/src/PIL/ImageOps.py exif_transpose()

    :param image: The image to transpose.
    :return: An image.
    """
    exif = image.getexif()
    orientation = exif.get(0x0112, 1)  # default 1
    if orientation > 1:
        method = {
            2: Image.FLIP_LEFT_RIGHT,
            3: Image.ROTATE_180,
            4: Image.FLIP_TOP_BOTTOM,
            5: Image.TRANSPOSE,
            6: Image.ROTATE_270,
            7: Image.TRANSVERSE,
            8: Image.ROTATE_90, }.get(orientation)
        if method is not None:
            image = image.transpose(method)
            del exif[0x0112]
            image.info["exif"] = exif.tobytes()
    return image
=======

    return output
>>>>>>> 82e2a913
<|MERGE_RESOLUTION|>--- conflicted
+++ resolved
@@ -1,5 +1,4 @@
 """
-<<<<<<< HEAD
 General utils
 
 """
@@ -39,45 +38,12 @@
 
 
 # FROM CTL
-=======
-General utils for coordinate conversion,  
-"""
-import glob
-import math
-import os
-import random
-import cv2
-import torch
-import torchvision
-import warnings
-import numpy as np
-import pandas as pd
-from datetime import datetime
-from pathlib import Path
-from typing import Sequence
-from PIL import Image
-
-# Suppress PyTorch warnings
-warnings.filterwarnings('ignore', message='User provided device_type of \'cuda\', but CUDA is not available. Disabling')
-
-# Settings
-torch.set_printoptions(linewidth=320, precision=5, profile='long')
-np.set_printoptions(linewidth=320, formatter={'float_kind': '{:11.5g}'.format})  # format short g, %precision=5
-pd.options.display.max_columns = 10
-cv2.setNumThreads(0)  # prevent OpenCV from multithreading (incompatible with PyTorch DataLoader)
-NUM_THREADS = min(8, max(1, os.cpu_count() - 1))  # number of YOLOv5 multiprocessing threads
-os.environ['NUMEXPR_MAX_THREADS'] = str(NUM_THREADS)  # NumExpr max threads
-os.environ['OMP_NUM_THREADS'] = str(NUM_THREADS)  # OpenMP max threads (PyTorch and SciPy)
-
-
-# from torch utils
->>>>>>> 82e2a913
 def get_device():
     """
     Get Torch device if available
     """
     return torch.device('cuda' if torch.cuda.is_available() else 'cpu')
-<<<<<<< HEAD
+
 
 
 def softmax(x):
@@ -331,16 +297,6 @@
 
 # Settings
 NUM_THREADS = min(8, max(1, os.cpu_count() - 1))  # number of YOLOv5 multiprocessing threads
-=======
-
-
-def softmax(x):
-    '''
-    Helper function to softmax
-    '''
-    return np.exp(x)/np.sum(np.exp(x), axis=1, keepdims=True)
->>>>>>> 82e2a913
-
 torch.set_printoptions(linewidth=320, precision=5, profile='long')
 np.set_printoptions(linewidth=320, formatter={'float_kind': '{:11.5g}'.format})  # format short g, %precision=5
 pd.options.display.max_columns = 10
@@ -348,17 +304,21 @@
 os.environ['NUMEXPR_MAX_THREADS'] = str(NUM_THREADS)  # NumExpr max threads
 os.environ['OMP_NUM_THREADS'] = str(NUM_THREADS)  # OpenMP max threads (PyTorch and SciPy)
 
-<<<<<<< HEAD
-=======
+
 def get_image_size(image_path):
     """
     Returns the size of an image.
->>>>>>> 82e2a913
+
 
     Args:
         image_path (str): Path to the image file.
-
-<<<<<<< HEAD
+    Returns:
+        tuple: Image size in the format (width, height).
+    """
+    with Image.open(image_path) as img:
+        return img.size
+      
+
 def print_args(args: Optional[dict] = None, show_file=True, show_fcn=False):
     # Print function arguments (optional args dict)
     x = inspect.currentframe().f_back  # previous frame
@@ -368,23 +328,7 @@
         args = {k: v for k, v in frm.items() if k in args}
     s = (f'{Path(file).stem}: ' if show_file else '') + (f'{fcn}: ' if show_fcn else '')
     print(s + ', '.join(f'{k}={v}' for k, v in args.items()))
-=======
-    Returns:
-        tuple: Image size in the format (width, height).
-    """
-    with Image.open(image_path) as img:
-        return img.size
-
-
-def init_seeds(seed=0):
-    # Initialize random number generator (RNG) seeds https://pytorch.org/docs/stable/notes/randomness.html
-    # cudnn seed 0 settings are slower and more reproducible, else faster and less reproducible
-    import torch.backends.cudnn as cudnn
-    random.seed(seed)
-    np.random.seed(seed)
-    torch.manual_seed(seed)
-    cudnn.benchmark, cudnn.deterministic = (False, True) if seed == 0 else (True, False)
->>>>>>> 82e2a913
+
 
 
 def intersect_dicts(da, db, exclude=()):
@@ -441,7 +385,6 @@
     return math.ceil(x / divisor) * divisor
 
 
-<<<<<<< HEAD
 def clean_str(s):
     # Cleans a string by replacing special characters with underscore _
     return re.sub(pattern="[|@#!¡·$€%&()=?¿^*;:,¨´><+]", repl="_", string=s)
@@ -477,9 +420,7 @@
     class_counts = np.array([np.bincount(x[:, 0].astype(np.int), minlength=nc) for x in labels])
     return (class_weights.reshape(1, nc) * class_counts).sum(1)
 
-
-=======
->>>>>>> 82e2a913
+ 
 def xyxy2xywh(x):
     # Convert nx4 boxes from [x1, y1, x2, y2] to [x, y, w, h] where xy1=top-left, xy2=bottom-right
     y = x.clone() if isinstance(x, torch.Tensor) else np.copy(x)
@@ -814,7 +755,7 @@
                 i = i[iou.sum(1) > 1]  # require redundancy
 
         output[xi] = x[i]
-<<<<<<< HEAD
+
                 
         if (time.time() - t) > time_limit:
             
@@ -957,8 +898,4 @@
             image = image.transpose(method)
             del exif[0x0112]
             image.info["exif"] = exif.tobytes()
-    return image
-=======
-
-    return output
->>>>>>> 82e2a913
+    return image