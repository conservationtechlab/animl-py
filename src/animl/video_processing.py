--- conflicted
+++ resolved
@@ -128,14 +128,9 @@
     images = images.assign(FrameNumber=0)
 
     videos = files[files[file_col].apply(
-<<<<<<< HEAD
-        lambda x: os.path.splitext(x)[1].lower()).isin([".mp4", ".avi", ".mov", ".wmv",
-                                                        ".mpg", ".mpeg", ".asf", ".m4v"])]
-=======
         lambda x: os.path.splitext(x)[1].lower()).isin(file_management.VIDEO_EXTENSIONS)]
 
     videos = videos.drop(columns="Frame", errors='ignore')
->>>>>>> a2566988
 
     if not videos.empty:
         video_frames = []
