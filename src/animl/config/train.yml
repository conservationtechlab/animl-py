seed: 28  # random number generator seed (long integer value)
device: cuda:0  # set to local gpu device 
num_workers: 8  # number of cores

#comet ml
<<<<<<< HEAD
api_key: "your_api_key"
project_name: "project"
workspace: "your_workspace"
=======
comet_api_key: "your_api_key"
comet_project_name: "project"
comet_workspace: "your_workspace"
>>>>>>> 4fcdbf15

# dataset parameters
num_classes: 53 # adjust to the classes file
training_set: "/path/to/save/train_data.csv"
validate_set: "/path/to/save/validate_data.csv"
test_set: "/path/to/save/test_data.csv"
class_file: "/home/usr/machinelearning/Models/Animl-Test/test_classes.txt" 

# CSV Column Selection
file_col: 'FilePath'
label_col: 'Species'
class_list_index: 'id'
class_list_label: 'class'

# training hyperparameters
architecture: "efficientnet_v2_m" # or choose "convnext_base"
image_size: [480, 480]
crop: True # train on cropped images or not
crop_coord: 'absolute' #relative or absolute bounding box coordinates
batch_size: 12
val_batch_size: 48
num_epochs: 60
frozen_epochs: 2
augment: True # use data augmentation for training or not
checkpoint_frequency: 1
patience: 5 # number of epochs with no improvement after which training will be stopped
optimizer: AdamW  # AdamW or SGD
learning_rate: 0.001
weight_decay: 0.0001
momentum: 0.9 # only for SGD
scheduler: True # CosineAnnealingLR
t_max: 40 # number of epochs for the scheduler, usualy the same as num_epochs
mixed_precision: True # True or False, if you have a GPU with Tensor Cores (NVIDIA Volta, Turing, or Ampere architecture), set to True

# overwrite .pt files
overwrite: False
experiment_folder: '/home/usr/machinelearning/Models/Animl-Test/'
log_file: '/home/usr/machinelearning/Models/Animl-Test/training_log.txt'
cache_folder: '/path/to/cache/folder' #folder to cache cropped images, preferably local SSD

# path to save the best model
active_model: '/home/usr/machinelearning/Models/Animl-Test/best.pt' <|MERGE_RESOLUTION|>--- conflicted
+++ resolved
@@ -2,16 +2,10 @@
 device: cuda:0  # set to local gpu device 
 num_workers: 8  # number of cores
 
-#comet ml
-<<<<<<< HEAD
-api_key: "your_api_key"
-project_name: "project"
-workspace: "your_workspace"
-=======
+# comet ml
 comet_api_key: "your_api_key"
 comet_project_name: "project"
 comet_workspace: "your_workspace"
->>>>>>> 4fcdbf15
 
 # dataset parameters
 num_classes: 53 # adjust to the classes file
