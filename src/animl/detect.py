'''
    Tools for Using MegaDetector

    Modified from https://github.com/agentmorris/MegaDetector/tree/master
'''
import typing
from tqdm import tqdm
import json
import os
import pandas as pd
from shutil import copyfile
from PIL import Image

from animl import file_management


def process_image(im_file: str,
                  detector: object,
                  confidence_threshold: float,
                  quiet: bool = True,
                  image_size: typing.Optional[int] = None,
                  skip_image_resize: bool = False) -> typing.Dict:
    """
    From AgentMorris/MegaDetector
    Runs MegaDetector on a single image file.

    Args:
        - im_file (str): path to image file
        - detector: loaded model
        - confidence_threshold (float): only detections above this threshold are returned
        - quiet (bool): print debugging statements when false, defaults to true
        - image_size (int): overrides default image size, 1280
        - skip_image_resizing (bool): skip internal image resizing and rely on external resizing

    Returns:
        - result: dict representing detections on one image
        see the 'images' key in
        https://github.com/agentmorris/MegaDetector/tree/master/api/batch_processing#batch-processing-api-output-format
    """
    if not isinstance(im_file, str):
        raise TypeError(f"Expected str for im_file, got {type(im_file)}")
    if not isinstance(confidence_threshold, float):
        raise TypeError(f"Expected float for confidence_threshold, got {type(confidence_threshold)}")

    if not quiet:
        print('Processing image {}'.format(im_file))
    # open the file
    try:
        image = Image.open(im_file).convert(mode='RGB')
        image.load()
    except Exception as e:
        if not quiet:
            print('Image {} cannot be loaded. Exception: {}'.format(im_file, e))
        result = {
            'file': im_file,
            'failure': 'Failure image access'
        }
        return result
    # run MD
    try:
        result = detector.generate_detections_one_image(image, im_file,
                                                        confidence_threshold=confidence_threshold,
                                                        image_size=image_size,
                                                        skip_image_resize=skip_image_resize)
    except Exception as e:
        if not quiet:
            print('Image {} cannot be processed. Exception: {}'.format(im_file, e))
        result = {
            'file': im_file,
            'failure': 'Failure inference'
        }
        return result

    return result


def detect_MD_batch(detector: object,
                    image_file_names: typing.List[str],
                    checkpoint_path: typing.Optional[str] = None,
                    checkpoint_frequency: int = -1,
                    confidence_threshold: float = 0.1,
                    quiet: bool = True,
                    image_size: typing.Optional[int] = None,
                    file_col: str = 'Frame') -> typing.List[typing.Dict]:
    """
    From AgentMorris/MegaDetector
    Runs MegaDetector on a batch of image files.

        Args:
            - detector: preloaded md model
            - image_file_names (mult): list of image filenames, a single image filename,
                                a folder to recursively search for images in, or a .json file
                                containing a list of images.
            - checkpoint_path (str): path to checkpoint file
            - checkpoint_frequency (int): write results to checkpoint file every N images
            - confidence_threshold (float): only detections above this threshold are returned
            - quiet (bool): print debugging statements when false, defaults to true
            - image_size (int): overrides default image size, 1280
            - file_col (str): column name containing file paths

        Returns:
            - results: list of dict, each dict represents detections on one image
    """
    if confidence_threshold is None:
        confidence_threshold = 0.005  # Defult from MegaDetector

    if checkpoint_frequency is None:
        checkpoint_frequency = -1

    # Handle the case where image_file_names is not yet actually a list
    if isinstance(image_file_names, str):
        # Find the images to score; images can be a directory, may need to recurse
        if os.path.isdir(image_file_names):
            image_dir = image_file_names
            image_file_names = file_management.build_file_manifest(image_dir, True)
            print('{} image files found in folder {}'.format(len(image_file_names), image_dir))

        # A json list of image paths
        elif os.path.isfile(image_file_names) and image_file_names.endswith('.json'):
            list_file = image_file_names
            with open(list_file) as f:
                image_file_names = json.load(f)
            print('Loaded {} image filenames from list file {}'.format(len(image_file_names), list_file))

        # A single image file
        elif os.path.isfile(image_file_names):
            image_file_names = [image_file_names]

        else:
            raise ValueError('image_file_names is a string, but is not a directory, a json ' +
                             'list (.json), or an image file (png/jpg/jpeg/gif)')

    # full manifest, select file_col
    elif isinstance(image_file_names, pd.DataFrame):
        image_file_names = image_file_names[file_col]

    # column from pd.DataFrame, expected input
    elif isinstance(image_file_names, pd.Series):
        pass

    else:
        raise ValueError('image_file_names is not a recognized object')

    if file_management.check_file(checkpoint_path):  # checkpoint comes back empty
        with open(checkpoint_path, 'r') as f:
            data = json.load(f)
            results = data['images']
    else:
        results = []

    # remove loaded images
    already_processed = set([i['file'] for i in results])
    image_file_names = set(image_file_names) - already_processed

    count = 0
    for im_file in tqdm(image_file_names):
        # process single image
        count += 1
        result = process_image(im_file, detector,
                               confidence_threshold, quiet=quiet,
                               image_size=image_size)
        results.append(result)

        # Write a checkpoint if necessary
        if checkpoint_frequency != -1 and count % checkpoint_frequency == 0:
            print('Writing a new checkpoint after having processed {} images since last restart'.format(count))

            assert checkpoint_path is not None
            # Back up any previous checkpoints, to protect against crashes while we're writing
            # the checkpoint file.
            checkpoint_tmp_path = None
            if os.path.isfile(checkpoint_path):
                checkpoint_tmp_path = checkpoint_path + '_tmp'
                copyfile(checkpoint_path, checkpoint_tmp_path)

            # Write the new checkpoint
            with open(checkpoint_path, 'w') as f:
                json.dump({'images': results}, f, indent=1)

            # Remove the backup checkpoint if it exists
            if checkpoint_tmp_path is not None:
                os.remove(checkpoint_tmp_path)

    return results


<<<<<<< HEAD
def parse_MD(results, manifest=None, out_file=None, buffer=0.02, threshold=0, file_col="Frame", yolo_version='v5'):
=======
def parse_MD(results: typing.List[dict],
             manifest: typing.Optional[pd.DataFrame] = None,
             out_file: typing.Optional[str] = None,
             buffer: float = 0.02,
             threshold: float = 0,
             file_col: str = "Frame") -> pd.DataFrame:
>>>>>>> 9a7a6fe0
    """
    Converts numerical output from classifier to common name species label

    Args:
        - results (list): md output dicts
        - manifest (pd.DataFrame): full file manifest, if not None, merge md predictions automatically
        - out_file (str): path to save dataframe
        - buffer (float): adjust bbox by percentage of img size to avoid clipping out of bounds
        - threshold (float): parse only detections above given confidence threshold

    Returns:
        - df (pd.DataFrame): formatted md outputs, one row per detection
    """
    # load checkpoint
    if file_management.check_file(out_file):  # checkpoint comes back empty
        df = file_management.load_data(out_file)
        already_processed = set([row['file'] for row in df])

    else:
        df = pd.DataFrame(columns=('file', 'max_detection_conf', 'category', 'conf',
                                   'bbox1', 'bbox2', 'bbox3', 'bbox4'))
        already_processed = set()

    if not isinstance(results, list):
        raise AssertionError("MD results input must be list")

    if len(results) == 0:
        raise AssertionError("'results' contains no detections")

    lst = []

    for frame in tqdm(results):
        # pass if already analyzed
        if frame['file'] in already_processed:
            continue

        try:
            detections = frame['detections']
        except KeyError:
            print('File error ', frame['file'])
            continue

        if len(detections) == 0:
            data = {'file': frame['file'],
                    'max_detection_conf': frame['max_detection_conf'],
                    'category': 0, 'conf': None, 'bbox1': None,
                    'bbox2': None, 'bbox3': None, 'bbox4': None}
            lst.append(data)

        else:
            for detection in detections:
                if (detection['conf'] > threshold):
                    data = {'file': frame['file'],
                            'max_detection_conf': frame['max_detection_conf'],
                            'category': detection['category'], 'conf': detection['conf'],
                            'bbox1': min(max(detection['bbox1'], buffer), 1 - buffer),
                            'bbox2': min(max(detection['bbox2'], buffer), 1 - buffer),
                            'bbox3': min(max(detection['bbox3'], buffer), 1 - buffer),
                            'bbox4': min(max(detection['bbox4'], buffer), 1 - buffer)}
                    lst.append(data)

    df = pd.DataFrame(lst)

    if isinstance(manifest, pd.DataFrame):
        df = manifest.merge(df, left_on=file_col, right_on="file")

    if out_file:
        file_management.save_data(df, out_file)

    return df


def parse_YOLO(results, manifest=None, out_file=None, buffer=0.02, threshold=0, file_col="Frame", convert=True):
    """
    Converts YOLO detection results to a formatted DataFrame, similar to parse_MD.

    Args:
        - results (list): YOLO detection output (list of dictionaries with detections for each file)
        - manifest (pd.DataFrame): Full file manifest, if not None, merge YOLO predictions automatically
        - out_file (str): Path to save the resulting DataFrame
        - buffer (float): Adjust bbox by percentage of img size to avoid clipping out of bounds
        - threshold (float): Parse only detections above the given confidence threshold
        - file_col (str): Column name in the manifest to match with YOLO detection filenames

    Returns:
        - df (pd.DataFrame): Formatted YOLO outputs, one row per detection
    """
    # Load checkpoint if it exists
    if file_management.check_file(out_file):
        df = file_management.load_data(out_file)
        already_processed = set(df['file'])
    else:
        df = pd.DataFrame(columns=('file', 'max_detection_conf', 'category', 'conf',
                                   'bbox1', 'bbox2', 'bbox3', 'bbox4'))
        already_processed = set()

    # Ensure the results are in the expected format
    if not isinstance(results, list):
        raise AssertionError("YOLO results input must be a list.")

    if len(results) == 0:
        raise AssertionError("'results' contains no detections.")

    # Parse results into a list of dictionaries
    lst = []

    for frame in tqdm(results):
        # Skip already analyzed files
        if frame['file'] in already_processed:
            continue

        # Extract detections for the frame
        try:
            detections = frame['detections']
        except KeyError:
            print(f"File error: {frame['file']}")
            continue

        # Handle files with no detections
        if len(detections) == 0:
            data = {
                'file': frame['file'],
                'max_detection_conf': None,
                'category': 0,
                'conf': None,
                'bbox1': None,
                'bbox2': None,
                'bbox3': None,
                'bbox4': None,
            }
            lst.append(data)
        else:
            # Process each detection
            for detection in detections:
                if detection['conf'] > threshold:
                    data = {
                        'file': frame['file'],
                        'max_detection_conf': max(d['conf'] for d in detections),  # Maximum confidence for the frame
                        'category': detection['class'],  # YOLO uses "class" for category
                        'conf': detection['conf'],  # Confidence score
                        'bbox1': detection['bbox1'],
                        'bbox2': detection['bbox2'],
                        'bbox3': detection['bbox3'],
                        'bbox4': detection['bbox4'],
                    }
                    if convert:
                        image_size = get_image_size(frame['file'])
                        data['bbox1'], data['bbox2'], data['bbox3'], data['bbox4'] = absolute2relative(
                            [data['bbox1'], data['bbox2'], data['bbox3'], data['bbox4']], image_size
                        )
                    lst.append(data)

    # Create DataFrame from the parsed data
    df = pd.DataFrame(lst)

    # Merge with manifest if provided
    if isinstance(manifest, pd.DataFrame):
        df = manifest.merge(df, left_on=file_col, right_on="file")

    # Save to file if specified
    if out_file:
        file_management.save_data(df, out_file)

    return df


def get_image_size(image_path):
    """
    Returns the size of an image.

    Args:
        image_path (str): Path to the image file.

    Returns:
        tuple: Image size in the format (width, height).
    """
    with Image.open(image_path) as img:
        return img.size


def absolute2relative(bbox, img_size):
    """
    Converts absolute bounding box coordinates to relative coordinates.

    Args:
        bbox (list): Bounding box coordinates in the format [x_min, y_min, width, height].
        img_size (tuple): Image size in the format (width, height).

    Returns:
        list: Bounding box coordinates in the format [x_center, y_center, width, height].
    """
    x_min, y_min, width, height = bbox
    img_width, img_height = img_size

    x_center = (x_min + width / 2) / img_width
    y_center = (y_min + height / 2) / img_height
    width /= img_width
    height /= img_height

    return [x_center, y_center, width, height]<|MERGE_RESOLUTION|>--- conflicted
+++ resolved
@@ -184,16 +184,7 @@
     return results
 
 
-<<<<<<< HEAD
 def parse_MD(results, manifest=None, out_file=None, buffer=0.02, threshold=0, file_col="Frame", yolo_version='v5'):
-=======
-def parse_MD(results: typing.List[dict],
-             manifest: typing.Optional[pd.DataFrame] = None,
-             out_file: typing.Optional[str] = None,
-             buffer: float = 0.02,
-             threshold: float = 0,
-             file_col: str = "Frame") -> pd.DataFrame:
->>>>>>> 9a7a6fe0
     """
     Converts numerical output from classifier to common name species label
 
