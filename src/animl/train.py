--- conflicted
+++ resolved
@@ -261,17 +261,12 @@
     cfg = yaml.safe_load(open(cfg, 'r'))
 
     if comet_ml:
-<<<<<<< HEAD
-        api_key = cfg.get('api_key',None)
+        api_key = cfg.get('coment_api_key',None)
         if api_key:
-            experiment = comet_ml.Experiment(api_key=api_key,
-                                            project_name=cfg.get('project_name','None'),
-                                            workspace=cfg.get('workspace', 'None'))
-=======
-        experiment = comet_ml.Experiment({"api_key": cfg.get('coment_api_key', None),
-                                          "project_name": cfg.get('comet_project_name', None),
-                                          "workspace": cfg.get('comet_workspace', None)})
->>>>>>> 4fcdbf15
+          experiment = comet_ml.Experiment({"api_key": api_key,
+                                            "project_name": cfg.get('comet_project_name', None),
+                                            "workspace": cfg.get('comet_workspace', None)})
+
 
     # init random number generator seed (set at the start)
     init_seed(cfg.get('seed', None))
