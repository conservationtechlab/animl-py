'''
    Main script.

    Runs full animl workflow on a given directory.
    User must provide MegaDetector, Classifier, and Class list files,
    otherwise will pull MDv5 and the CTL Southwest v2 models by default.

    Usage example
    > python -m animl /home/usr/animl-py/examples/Southwest/

    OR

    > python -m animl /image/dir megadetector.pt classifier.h5 class_file.csv

    Paths to model files must be edited to local machine.

    @ Kyra Swanson, 2023
'''
import argparse
import os
import wget
<<<<<<< HEAD
import yaml
import torch
import pandas as pd
from animl import (file_management, video_processing, detect,
                   split, classification, link)
from animl.models import megadetector
from animl.utils.torch_utils import get_device


def main_paths(image_dir, detector_file, classifier_file, class_list, sort=True):
    """
    This function is the main method to invoke all the sub functions
    to create a working directory for the image directory.

    Args:
        - image_dir (str): directory path containing the images or videos.
        - model_file (str): file path of the MegaDetector model.
        - class_model (str): file path of the classifier model.
        - class_list (list): list of classes or species for classification.
        - sort (bool): toggle option to create symlinks

    Returns:
        pandas.DataFrame: Concatenated dataframe of animal and empty detections
    """
    device = get_device()

    print("Searching directory...")
    # Create a working directory, build the file manifest from img_dir
    working_dir = file_management.WorkingDirectory(image_dir)
    files = file_management.build_file_manifest(image_dir,
                                                out_file=working_dir.filemanifest,
                                                exif=True)
    print("Found %d files." % len(files))

    # Video-processing to extract individual frames as images in to directory
    print("Processing videos...")
    all_frames = video_processing.extract_frames(files, out_dir=working_dir.vidfdir,
                                                 out_file=working_dir.imageframes,
                                                 parallel=True, frames=1)

    # Run all images and video frames through MegaDetector

    if (file_management.check_file(working_dir.detections)):
        detections = file_management.load_data(working_dir.detections)
    elif detector_file != "C":
        print("Running images and video frames through MegaDetector...")
        detector = megadetector.MegaDetector(detector_file, device=device)
        md_results = detect.detect_MD_batch(detector, all_frames, file_col="Frame",
                                            checkpoint_path=working_dir.mdraw, quiet=True)
        # Convert MD JSON to pandas dataframe, merge with manifest
        print("Converting MD JSON to dataframe and merging with manifest...")
        detections = detect.parse_MD(md_results, manifest=all_frames, out_file=working_dir.detections)
    if detector_file == "C":
        from animl.models import Owl_detector
        # Initialize the custom YOLO detector
        detector = Owl_detector.OwlYOLO(device=device)
        # Run batch detection
        detections = detector.detect_batch(all_frames)
        # Parse YOLO results
        detections = detect.parse_YOLO(detections, manifest=all_frames, out_file=working_dir.detections)
        print("USING CUSTOM YOLO DETECTOR")

    # Extract animal detections from the rest
    print("Extracting animal detections...")
    animals = detections['category']
    empty = split.get_empty(detections)
    # Use the classifier model to predict the species of animal detections
    print("Predicting species of animal detections...")
    # classifier, classes = classification.load_model(classifier_file, class_list, device=device)
    # animals = classification.predict_species(animals, classifier, classes, device=device, file_col="Frame", batch_size=4, out_file=working_dir.predictions)

    # merge animal and empty, create symlinks
    print("Concatenating animal and empty dataframes...")
    manifest = pd.concat([animals if not animals.empty else None, empty if not empty.empty else None]).reset_index(drop=True)
    if sort:
        manifest = link.sort_species(manifest, working_dir.linkdir)

    file_management.save_data(manifest, working_dir.results)
    return manifest


def main_config(config):
    """
    This function is the main method to invoke all the sub functions
    to create a working directory for the image directory.

    Args:
        - image_dir (str): directory path containing the images or videos.
        - model_file (str): file path of the MegaDetector model.
        - class_model (str): file path of the classifier model.
        - class_list (list): list of classes or species for classification.
        - sort (bool): toggle option to create symlinks

    Returns:
        pandas.DataFrame: Concatenated dataframe of animal and empty detections
    """

    print(f'Using config "{config}"')
    cfg = yaml.safe_load(open(config, 'r'))

    # get image dir and cuda defaults
    image_dir = cfg['image_dir']
    device = cfg.get('device', get_device())

    if device != 'cpu' and not torch.cuda.is_available():
        device = 'cpu'

    print("Searching directory...")
    # Create a working directory, default to image_dir
    working_dir = file_management.WorkingDirectory(cfg.get('working_dir', image_dir))
    files = file_management.build_file_manifest(image_dir,
                                                out_file=working_dir.filemanifest,
                                                exif=cfg.get('exif', True))
    print("Found %d files." % len(files))

    # Video-processing to extract individual frames as images in to directory
    print("Processing videos...")
    fps = cfg.get('fps', None)
    if fps == "None":
        fps = None
    all_frames = video_processing.extract_frames(files, out_dir=working_dir.vidfdir,
                                                 out_file=working_dir.imageframes,
                                                 parallel=cfg.get('parallel', True),
                                                 frames=cfg.get('frames', 1), fps=fps)

    # Run all images and video frames through MegaDetector
    print("Running images and video frames through MegaDetector...")
    if (file_management.check_file(working_dir.detections)):
        detections = file_management.load_data(working_dir.detections)
    else:
        detector = megadetector.MegaDetector(cfg['detector_file'], device=device)
        md_results = detect.detect_MD_batch(detector, all_frames, file_col=cfg.get('file_col_detection', 'Frame'),
                                            checkpoint_path=working_dir.mdraw,
                                            checkpoint_frequency=cfg.get('checkpoint_frequency', -1),
                                            quiet=True)
        # Convert MD JSON to pandas dataframe, merge with manifest
        print("Converting MD JSON to dataframe and merging with manifest...")
        detections = detect.parse_MD(md_results, manifest=all_frames, out_file=working_dir.detections)

    # Extract animal detections from the rest
    print("Extracting animal detections...")
    animals = split.get_animals(detections)
    empty = split.get_empty(detections)

    # Use the classifier model to predict the species of animal detections
    print("Predicting species of animal detections...")
    classifier, classes = classification.load_model(cfg['classifier_file'], cfg['class_list'], device=device)
    animals = classification.predict_species(animals, classifier, classes, device=device,
                                             file_col=cfg.get('file_col_classification', 'Frame'),
                                             batch_size=cfg.get('batch_size', 4),
                                             out_file=working_dir.predictions)

    # merge animal and empty, create symlinks
    print("Concatenating animal and empty dataframes...")
    manifest = pd.concat([animals if not animals.empty else None, empty if not empty.empty else None]).reset_index(drop=True)
    if cfg.get('sort', False):
        manifest = link.sort_species(manifest, cfg.get('link_dir', working_dir.linkdir),
                                     copy=cfg.get('copy', False))

    file_management.save_data(manifest, working_dir.results)
    print("Final Results in " + str(working_dir.results))

    return manifest

=======
from animl import pipeline
>>>>>>> 9a7a6fe0

# IF RUN FROM COMMAND LINE
parser = argparse.ArgumentParser(description='Folder locations for the main script')
home = os.path.join(os.getcwd(), 'models')
# Create and parse arguements
parser.add_argument('imagedir_config', type=str,
                    help='Path to Image Directory or Config File')
parser.add_argument('--detector', type=str, nargs='?',
                    help='Path to MD model',
                    default=os.path.join(home, 'md_v5a.0.0.pt'))
parser.add_argument('--classifier', type=str, nargs='?',
                    help='Path to Class model',
                    default=os.path.join(home, 'sdzwa_southwest_v3.pt'))
parser.add_argument('--classlist', type=str, nargs='?',
                    help='Path to class list',
                    default=os.path.join(home, 'sdzwa_southwest_v3_classes.csv'))
args = parser.parse_args()

# first argument is config file
if os.path.isfile(args.imagedir_config):
    pipeline.main_config(args.imagedir_config)

# first argument is a directory
else:
    prompt = "megadetector or custom yolo? m/c: "
    if input(prompt).lower() == "m":
        if not os.path.isfile(args.detector):
            prompt = "MegaDetector not found, would you like to download? y/n: "
            if input(prompt).lower() == "y":
                if not os.path.isdir(home):
                    os.mkdir(home)
                print('Saving to', home)
                wget.download('https://github.com/agentmorris/MegaDetector/releases/download/v5.0/md_v5a.0.0.pt', out=home)
    elif input(prompt).lower() == "c":
        args.detector = "C"

    if not os.path.isfile(args.classifier):
        prompt = "Classifier not found, would you like to download Southwest_v3? y/n: "
        if input(prompt).lower() == "y":
            if not os.path.isdir(home):
                os.mkdir(home)
            print('Saving to', home)
            wget.download('https://sandiegozoo.box.com/shared/static/ucbk8kc2h3qu15g4xbg0nvbghvo1cl97.pt',
                          out=home)

    if not os.path.isfile(args.classlist):
        prompt = "Class list not found, would you like to download Southwest_v3? y/n: "
        if input(prompt).lower() == "y":
            if not os.path.isdir(home):
                os.mkdir(home)
            print('Saving to', home)
            wget.download('https://sandiegozoo.box.com/shared/static/tetfkotf295espoaw8jyco4tk1t0trtt.csv',
                          out=home)
    # Call the main function
    pipeline.from_paths(args.imagedir_config, args.detector, args.classifier, args.classlist)<|MERGE_RESOLUTION|>--- conflicted
+++ resolved
@@ -19,174 +19,7 @@
 import argparse
 import os
 import wget
-<<<<<<< HEAD
-import yaml
-import torch
-import pandas as pd
-from animl import (file_management, video_processing, detect,
-                   split, classification, link)
-from animl.models import megadetector
-from animl.utils.torch_utils import get_device
-
-
-def main_paths(image_dir, detector_file, classifier_file, class_list, sort=True):
-    """
-    This function is the main method to invoke all the sub functions
-    to create a working directory for the image directory.
-
-    Args:
-        - image_dir (str): directory path containing the images or videos.
-        - model_file (str): file path of the MegaDetector model.
-        - class_model (str): file path of the classifier model.
-        - class_list (list): list of classes or species for classification.
-        - sort (bool): toggle option to create symlinks
-
-    Returns:
-        pandas.DataFrame: Concatenated dataframe of animal and empty detections
-    """
-    device = get_device()
-
-    print("Searching directory...")
-    # Create a working directory, build the file manifest from img_dir
-    working_dir = file_management.WorkingDirectory(image_dir)
-    files = file_management.build_file_manifest(image_dir,
-                                                out_file=working_dir.filemanifest,
-                                                exif=True)
-    print("Found %d files." % len(files))
-
-    # Video-processing to extract individual frames as images in to directory
-    print("Processing videos...")
-    all_frames = video_processing.extract_frames(files, out_dir=working_dir.vidfdir,
-                                                 out_file=working_dir.imageframes,
-                                                 parallel=True, frames=1)
-
-    # Run all images and video frames through MegaDetector
-
-    if (file_management.check_file(working_dir.detections)):
-        detections = file_management.load_data(working_dir.detections)
-    elif detector_file != "C":
-        print("Running images and video frames through MegaDetector...")
-        detector = megadetector.MegaDetector(detector_file, device=device)
-        md_results = detect.detect_MD_batch(detector, all_frames, file_col="Frame",
-                                            checkpoint_path=working_dir.mdraw, quiet=True)
-        # Convert MD JSON to pandas dataframe, merge with manifest
-        print("Converting MD JSON to dataframe and merging with manifest...")
-        detections = detect.parse_MD(md_results, manifest=all_frames, out_file=working_dir.detections)
-    if detector_file == "C":
-        from animl.models import Owl_detector
-        # Initialize the custom YOLO detector
-        detector = Owl_detector.OwlYOLO(device=device)
-        # Run batch detection
-        detections = detector.detect_batch(all_frames)
-        # Parse YOLO results
-        detections = detect.parse_YOLO(detections, manifest=all_frames, out_file=working_dir.detections)
-        print("USING CUSTOM YOLO DETECTOR")
-
-    # Extract animal detections from the rest
-    print("Extracting animal detections...")
-    animals = detections['category']
-    empty = split.get_empty(detections)
-    # Use the classifier model to predict the species of animal detections
-    print("Predicting species of animal detections...")
-    # classifier, classes = classification.load_model(classifier_file, class_list, device=device)
-    # animals = classification.predict_species(animals, classifier, classes, device=device, file_col="Frame", batch_size=4, out_file=working_dir.predictions)
-
-    # merge animal and empty, create symlinks
-    print("Concatenating animal and empty dataframes...")
-    manifest = pd.concat([animals if not animals.empty else None, empty if not empty.empty else None]).reset_index(drop=True)
-    if sort:
-        manifest = link.sort_species(manifest, working_dir.linkdir)
-
-    file_management.save_data(manifest, working_dir.results)
-    return manifest
-
-
-def main_config(config):
-    """
-    This function is the main method to invoke all the sub functions
-    to create a working directory for the image directory.
-
-    Args:
-        - image_dir (str): directory path containing the images or videos.
-        - model_file (str): file path of the MegaDetector model.
-        - class_model (str): file path of the classifier model.
-        - class_list (list): list of classes or species for classification.
-        - sort (bool): toggle option to create symlinks
-
-    Returns:
-        pandas.DataFrame: Concatenated dataframe of animal and empty detections
-    """
-
-    print(f'Using config "{config}"')
-    cfg = yaml.safe_load(open(config, 'r'))
-
-    # get image dir and cuda defaults
-    image_dir = cfg['image_dir']
-    device = cfg.get('device', get_device())
-
-    if device != 'cpu' and not torch.cuda.is_available():
-        device = 'cpu'
-
-    print("Searching directory...")
-    # Create a working directory, default to image_dir
-    working_dir = file_management.WorkingDirectory(cfg.get('working_dir', image_dir))
-    files = file_management.build_file_manifest(image_dir,
-                                                out_file=working_dir.filemanifest,
-                                                exif=cfg.get('exif', True))
-    print("Found %d files." % len(files))
-
-    # Video-processing to extract individual frames as images in to directory
-    print("Processing videos...")
-    fps = cfg.get('fps', None)
-    if fps == "None":
-        fps = None
-    all_frames = video_processing.extract_frames(files, out_dir=working_dir.vidfdir,
-                                                 out_file=working_dir.imageframes,
-                                                 parallel=cfg.get('parallel', True),
-                                                 frames=cfg.get('frames', 1), fps=fps)
-
-    # Run all images and video frames through MegaDetector
-    print("Running images and video frames through MegaDetector...")
-    if (file_management.check_file(working_dir.detections)):
-        detections = file_management.load_data(working_dir.detections)
-    else:
-        detector = megadetector.MegaDetector(cfg['detector_file'], device=device)
-        md_results = detect.detect_MD_batch(detector, all_frames, file_col=cfg.get('file_col_detection', 'Frame'),
-                                            checkpoint_path=working_dir.mdraw,
-                                            checkpoint_frequency=cfg.get('checkpoint_frequency', -1),
-                                            quiet=True)
-        # Convert MD JSON to pandas dataframe, merge with manifest
-        print("Converting MD JSON to dataframe and merging with manifest...")
-        detections = detect.parse_MD(md_results, manifest=all_frames, out_file=working_dir.detections)
-
-    # Extract animal detections from the rest
-    print("Extracting animal detections...")
-    animals = split.get_animals(detections)
-    empty = split.get_empty(detections)
-
-    # Use the classifier model to predict the species of animal detections
-    print("Predicting species of animal detections...")
-    classifier, classes = classification.load_model(cfg['classifier_file'], cfg['class_list'], device=device)
-    animals = classification.predict_species(animals, classifier, classes, device=device,
-                                             file_col=cfg.get('file_col_classification', 'Frame'),
-                                             batch_size=cfg.get('batch_size', 4),
-                                             out_file=working_dir.predictions)
-
-    # merge animal and empty, create symlinks
-    print("Concatenating animal and empty dataframes...")
-    manifest = pd.concat([animals if not animals.empty else None, empty if not empty.empty else None]).reset_index(drop=True)
-    if cfg.get('sort', False):
-        manifest = link.sort_species(manifest, cfg.get('link_dir', working_dir.linkdir),
-                                     copy=cfg.get('copy', False))
-
-    file_management.save_data(manifest, working_dir.results)
-    print("Final Results in " + str(working_dir.results))
-
-    return manifest
-
-=======
 from animl import pipeline
->>>>>>> 9a7a6fe0
 
 # IF RUN FROM COMMAND LINE
 parser = argparse.ArgumentParser(description='Folder locations for the main script')
