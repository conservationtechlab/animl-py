--- conflicted
+++ resolved
@@ -2,18 +2,8 @@
 import os
 import wget
 import pandas as pd
-<<<<<<< HEAD
-import file_management
-import video_processing
-import megadetector
-import detectMD
-import parse_results
-import split
-import classify
-=======
-from animl import file_management, video_processing, megadetector
-from animl import detectMD, parse_results, split, classify
->>>>>>> e910d2b7
+from animl import (file_management, video_processing, megadetector,
+                   detectMD, parse_results, split, classify)
 
 
 def main(image_dir, detector_file, classifier_file, class_list):
@@ -79,14 +69,8 @@
 parser = argparse.ArgumentParser(description='Folder locations for the main script')
 
 # Create and parse arguements
-<<<<<<< HEAD
-parser.add_argument('image_dir', type=str, nargs='?',
-                    help='Path to Image Directory',
-                    default='../examples/Southwest')
-=======
 parser.add_argument('image_dir', type=str,
                     help='Path to Image Directory')
->>>>>>> e910d2b7
 parser.add_argument('detector_file', type=str, nargs='?',
                     help='Path to MD model',
                     default='../models/md_v5a.0.0.pt')
@@ -101,7 +85,6 @@
 args = parser.parse_args()
 if not os.path.isdir('../models/'):
     os.mkdir('../models/')
-    
 
 if not os.path.isfile(args.detector_file):
     prompt = "MegaDetector not found, would you like to download? y/n: "
