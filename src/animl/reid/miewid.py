"""
Code to run Miew_ID

(source)

"""
import pandas as pd
import torch
import torch.nn as nn
import torch.nn.functional as F
import timm
from animl.reid.heads import ElasticArcFace, ArcFaceSubCenterDynamic
from animl.utils.torch_utils import get_device
from animl.generator import manifest_dataloader

IMAGE_HEIGHT = 440
IMAGE_WIDTH = 440


def filter(rois: pd.DataFrame) -> pd.DataFrame:
    """
    Return only rois that have not yet had embedding extracted

    Args:
        - rois (dataframe): list of rois

    Returns:
        - subset of rois with no extracted embedding
    """
    return rois[rois['emb_id'] == 0].reset_index(drop=True)


def load_miew(file_path, device=None):
    """
    Load MiewID from file path

    Args:
        - file_path (str): file path to model file
        - device (str): device to load model to

    Returns:
        loaded miewid model object
    """
    if device == None:
        device = get_device()
    print('Sending model to %s' % device)
    weights = torch.load(file_path, weights_only=True)
    miew = MiewIdNet(device=device)
    miew.to(device)
    miew.load_state_dict(weights, strict=False)
    miew.eval()
    return miew


def extract_embeddings(manifest, miew_model, file_col="FilePath", batch_size=1, workers=1):
    """
    Wrapper for MiewID embedding extraction within MatchyPatchy
    """
    device = get_device()
    output = []
    if isinstance(manifest, pd.DataFrame):
        dataloader = manifest_dataloader(manifest, batch_size=batch_size, workers=workers, 
                                         file_col=file_col, crop=True, normalize=True, 
                                         resize_width=IMAGE_WIDTH, resize_height=IMAGE_HEIGHT)
        with torch.no_grad():
            for _, batch in enumerate(dataloader):
                img = batch[0]
                emb = miew_model.extract_feat(img.to(device))
                output.extend(emb.cpu().detach().numpy()[0])
    return output


def weights_init_kaiming(m):
    classname = m.__class__.__name__
    if classname.find('Linear') != -1:
        nn.init.kaiming_normal_(m.weight, a=0, mode='fan_out')
        nn.init.constant_(m.bias, 0.0)
    elif classname.find('Conv') != -1:
        nn.init.kaiming_normal_(m.weight, a=0, mode='fan_in')
        if m.bias is not None:
            nn.init.constant_(m.bias, 0.0)
    elif classname.find('BatchNorm') != -1:
        if m.affine:
            nn.init.constant_(m.weight, 1.0)
            nn.init.constant_(m.bias, 0.0)


def weights_init_classifier(m: nn.Module) -> None:
    classname = m.__class__.__name__
    if classname.find('Linear') != -1:
        nn.init.normal_(m.weight, std=0.001)
        if m.bias:
            nn.init.constant_(m.bias, 0.0)


class GeM(nn.Module):
    def __init__(self, p: int = 3, eps: float = 1e-6) -> None:
        super(GeM, self).__init__()
        self.p = nn.Parameter(torch.ones(1)*p)
        self.eps = eps

    def forward(self, x: torch.Tensor) -> torch.Tensor:
        return self.gem(x, p=self.p, eps=self.eps)

    def gem(self, x: torch.Tensor, p: torch.Tensor, eps: float) -> torch.Tensor:
        return F.avg_pool2d(x.clamp(min=eps).pow(p), (x.size(-2), x.size(-1))).pow(1./p)

    def __repr__(self) -> str:
        return self.__class__.__name__ + \
                '(' + 'p=' + '{:.4f}'.format(self.p.data.tolist()[0]) + \
                ', ' + 'eps=' + str(self.eps) + ')'


class MiewIdNet(nn.Module):
<<<<<<< HEAD
    def __init__(
        self,
        n_classes: int = 10,
        model_name: str = 'efficientnetv2_rw_m',
        use_fc: bool = False,
        fc_dim: int = 512,
        dropout: float = 0.0,
        loss_module: str = 'softmax',
        s: float = 30.0,
        margin: float = 0.50,
        ls_eps: float = 0.0,
        theta_zero: float = 0.785,
        pretrained: bool = True,
        margins: torch.Tensor = None,
        k: int = None
    ) -> None:
=======
    def __init__(self,
                 device=None,
                 n_classes=10,
                 model_name='efficientnetv2_rw_m',
                 use_fc=False,
                 fc_dim=512,
                 dropout=0.0,
                 loss_module='softmax',
                 s=30.0,
                 margin=0.50,
                 ls_eps=0.0,
                 theta_zero=0.785,
                 pretrained=True,
                 margins=None,
                 k=None):
>>>>>>> b0d6b187

        super(MiewIdNet, self).__init__()
        print('Building Model Backbone for {} model'.format(model_name))

        self.model_name = model_name
        self.device = device

        self.backbone = timm.create_model(model_name, pretrained=pretrained)
        if model_name.startswith('efficientnetv2_rw'):
            final_in_features = self.backbone.classifier.in_features
        if model_name.startswith('swinv2'):
            final_in_features = self.backbone.norm.normalized_shape[0]

        self.backbone.classifier = nn.Identity()
        self.backbone.global_pool = nn.Identity()

        self.pooling = GeM()
        self.bn = nn.BatchNorm1d(final_in_features)
        self.use_fc = use_fc
        if use_fc:
            self.dropout = nn.Dropout(p=dropout)
            self.bn = nn.BatchNorm1d(fc_dim)
            self.bn.bias.requires_grad_(False)
            self.fc = nn.Linear(final_in_features, n_classes, bias=False)
            self.bn.apply(weights_init_kaiming)
            self.fc.apply(weights_init_classifier)
            final_in_features = fc_dim

        self.loss_module = loss_module
        if loss_module == 'arcface':
            self.final = ElasticArcFace(final_in_features, n_classes,
                                        s=s, m=margin)
        elif loss_module == 'arcface_subcenter_dynamic':
            if margins is None:
                margins = [0.3] * n_classes
            self.final = ArcFaceSubCenterDynamic(embedding_dim=final_in_features,
                                                 output_classes=n_classes,
                                                 margins=margins, s=s, k=k)
        # elif loss_module == 'cosface':
        #     self.final = AddMarginProduct(final_in_features, n_classes, s=s, m=margin)
        # elif loss_module == 'adacos':
        #     self.final = AdaCos(final_in_features, n_classes, m=margin, theta_zero=theta_zero)
        else:
            self.final = nn.Linear(final_in_features, n_classes)

    def _init_params(self) -> None:
        nn.init.xavier_normal_(self.fc.weight)
        nn.init.constant_(self.fc.bias, 0)
        nn.init.constant_(self.bn.weight, 1)
        nn.init.constant_(self.bn.bias, 0)

    def forward(self, x: torch.Tensor, label: torch.Tensor = None) -> torch.Tensor:
        feature = self.extract_feat(x)
        return feature
        # if not self.training:
        #     return feature
        # else:
        #     assert label is not None
        # if self.loss_module in ('arcface', 'arcface_subcenter_dynamic'):
        #     logits = self.final(feature, label)
        # else:
        #     logits = self.final(feature)
        #
        # return logits

    def extract_feat(self, x: torch.Tensor) -> torch.Tensor:
        batch_size = x.shape[0]
        x = self.backbone.forward_features(x)
        if self.model_name.startswith('swinv2'):
            x = x.permute(0, 3, 1, 2)

        x = self.pooling(x).view(batch_size, -1)
        x = self.bn(x)
        if self.use_fc:
            x1 = self.dropout(x)
            x1 = self.bn(x1)
            x1 = self.fc(x1)

        return x

    def extract_logits(self, x: torch.Tensor, label: torch.Tensor = None) -> torch.Tensor:
        feature = self.extract_feat(x)
        assert label is not None
        if self.loss_module in ('arcface', 'arcface_subcenter_dynamic'):
            logits = self.final(feature, label)
        else:
            logits = self.final(feature)

        return logits<|MERGE_RESOLUTION|>--- conflicted
+++ resolved
@@ -112,24 +112,6 @@
 
 
 class MiewIdNet(nn.Module):
-<<<<<<< HEAD
-    def __init__(
-        self,
-        n_classes: int = 10,
-        model_name: str = 'efficientnetv2_rw_m',
-        use_fc: bool = False,
-        fc_dim: int = 512,
-        dropout: float = 0.0,
-        loss_module: str = 'softmax',
-        s: float = 30.0,
-        margin: float = 0.50,
-        ls_eps: float = 0.0,
-        theta_zero: float = 0.785,
-        pretrained: bool = True,
-        margins: torch.Tensor = None,
-        k: int = None
-    ) -> None:
-=======
     def __init__(self,
                  device=None,
                  n_classes=10,
@@ -145,7 +127,6 @@
                  pretrained=True,
                  margins=None,
                  k=None):
->>>>>>> b0d6b187
 
         super(MiewIdNet, self).__init__()
         print('Building Model Backbone for {} model'.format(model_name))
