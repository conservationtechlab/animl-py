"""
    Symlink Module

    Provides functions for creating, removing, and updating sorted symlinks.

    @ Kyra Swanson 2023
"""
import os
import pandas as pd
from shutil import copy2
from random import randrange
from pathlib import Path
from pandas import DataFrame

from animl import file_management


def sort_species(manifest: DataFrame,
                 link_dir: str,
                 file_col: str = "FilePath",
                 unique_name: str = 'UniqueName',
                 copy: bool = False) -> DataFrame:
    """
    Creates symbolic links of images into species folders

    Args
        - manifest (DataFrame): dataframe containing images and associated predictions
        - link_dir (str): root directory for species folders
        - file_col (str): column containing source paths
        - unique_name (str): column containing unique file name
        - copy (bool): if true, hard copy

    Returns
        copy of manifest with link path column
    """
    link_dir = Path(link_dir)
    # Create species folders
    for species in manifest['prediction'].unique():
        path = link_dir / Path(str(species))
        path.mkdir(exist_ok=True)

    # create new column
    manifest['Link'] = link_dir

    for i, row in manifest.iterrows():
        if unique_name in manifest.columns:
            name = row[unique_name]
        else:  # create a unique name
            uniqueid = '{:05}'.format(randrange(1, 10 ** 5))
            filename = os.path.basename(str(row[file_col]))
            filename, extension = os.path.splitext(filename)
            name = "_".join([filename, uniqueid]) + extension
        link = link_dir / Path(row['prediction']) / Path(name)
        manifest.loc[i, 'Link'] = str(link)

        if not link.is_file():
            if copy:  # make a hard copy
                copy2(row[file_col], link)
            else:  # make a hard
                os.link(row[file_col], link,)

    return manifest


def sort_MD(manifest: DataFrame,
            link_dir: str,
            file_col: str = "file",
            unique_name: str = 'UniqueName',
            copy: bool = False) -> DataFrame:
    """
    Creates symbolic links of images into species folders

    Args
        - manifest (DataFrame): dataframe containing images and associated predictions
        - link_dir (str): root directory for species folders
        - file_col (str): column containing source paths
        - copy (bool): if true, hard copy

    Returns
        copy of manifest with link path column
    """
    link_dir = Path(link_dir)
    # Create class subfolders
    classes = ["empty", "animal", "human", "vehicle"]
    for i in range(classes):
        path = link_dir / Path(classes)
        path.mkdir(exist_ok=True)

    # create new column
    manifest['Link'] = link_dir
    for i, row in manifest.iterrows():
        if unique_name in manifest.columns:
            name = row[unique_name]
        else:
            uniqueid = '{:05}'.format(randrange(1, 10 ** 5))
            filename = os.path.basename(str(row[file_col]))
            filename, extension = os.path.splitext(filename)
            name = "_".join([filename, uniqueid]) + extension

        link = link_dir / Path(row['category']) / Path(name)
        manifest.loc[i, 'Link'] = str(link)

<<<<<<< HEAD
        if copy:  # make a hard copy
            copy2(row[file_col], link)
        else:  # make a hard link
            print(f"row[file_col]: {row[file_col]}, link: {link}")
            os.link(row[file_col], link)
=======
        if not link.is_file():
            if copy:  # make a hard copy
                copy2(row[file_col], link)
            else:  # make a hard link
                os.link(row[file_col], link)
>>>>>>> 9a7a6fe0

    return manifest


def remove_link(manifest: DataFrame,
                link_col: str = 'Link') -> DataFrame:
    """
    Deletes symbolic links of images

    Args
        - manifest: dataframe containing images and associated predictions
        - link_col: column name of paths to remove
    """
    # delete files
    for _, row in manifest.iterrows():
        os.remove(row[link_col])
    # remove column
    manifest.drop(columns=[link_col])
    return manifest


def update_labels(manifest: DataFrame,
                  link_dir: str,
                  unique_name: str = 'UniqueName') -> DataFrame:
    """
    Update manifest after human review of symlink directories

    Args
        - manifest: dataframe containing images and associated predictions
        - link_dir: root directory for species folders
        - unique_name: column to merge sorted labels onto manifest

    Return
        - manifest: dataframe with updated
    """
    if unique_name not in manifest.columns:
        raise AssertionError("Manifest does not have unique names, cannot match to sorted directories.")

    ground_truth = file_management.build_file_manifest(link_dir, exif=False)

    if len(ground_truth) != len(manifest):
        print(f"Warning, found {len(ground_truth)} files in link dir but {len(manifest)} files in manifest.")

    # last level should be label level
    ground_truth['label'] = ground_truth["FilePath"].apply(
        lambda x: os.path.split(os.path.split(x)[0])[1])

    return pd.merge(manifest, ground_truth, left_on=unique_name, right_on="FileName")<|MERGE_RESOLUTION|>--- conflicted
+++ resolved
@@ -100,19 +100,11 @@
         link = link_dir / Path(row['category']) / Path(name)
         manifest.loc[i, 'Link'] = str(link)
 
-<<<<<<< HEAD
-        if copy:  # make a hard copy
-            copy2(row[file_col], link)
-        else:  # make a hard link
-            print(f"row[file_col]: {row[file_col]}, link: {link}")
-            os.link(row[file_col], link)
-=======
         if not link.is_file():
             if copy:  # make a hard copy
                 copy2(row[file_col], link)
             else:  # make a hard link
                 os.link(row[file_col], link)
->>>>>>> 9a7a6fe0
 
     return manifest
 
