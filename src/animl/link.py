--- conflicted
+++ resolved
@@ -29,12 +29,8 @@
 
     Args:
         manifest (DataFrame): dataframe containing images and associated predictions
-<<<<<<< HEAD
-        link_dir (str): root directory for species folders
-=======
         out_dir (str): root directory for species folders
         out_file (Optional[str]): if provided, save the manifest to this file
->>>>>>> a2566988
         file_col (str): column containing source paths
         unique_name (str): column containing unique file name
         copy (bool): if true, hard copy
@@ -95,12 +91,8 @@
 
     Args:
         manifest (DataFrame): dataframe containing images and associated predictions
-<<<<<<< HEAD
-        link_dir (str): root directory for species folders
-=======
         out_dir (str): root directory for species folders
         out_file (Optional[str]): if provided, save the manifest to this file
->>>>>>> a2566988
         file_col (str): column containing source paths
         unique_name (str): column containing unique file name
         copy (bool): if true, hard copy
@@ -178,11 +170,7 @@
 
     Args:
         manifest (pd.DataFrame): dataframe containing images and associated predictions
-<<<<<<< HEAD
-        link_dir (str): root directory for species folders
-=======
         out_dir (str): root directory for species folders
->>>>>>> a2566988
         unique_name (str): column to merge sorted labels onto manifest
 
     Returns:
