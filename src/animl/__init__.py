from animl import api
from animl import classification
from animl import detect
from animl import file_management
from animl import generator
from animl import link
from animl import models
from animl import multi_species
from animl import plot_boxes
from animl import reid
from animl import sequence_classification
from animl import split
from animl import test
from animl import train
from animl import utils
from animl import video_processing

from animl.api import (animl_results_to_md_results, animl_to_md, classify_mp,
                       connect_to_Panoptes, copy_image, create_SubjectSet,
                       csv_converter, detect_mp, detection_category_id_to_name,
                       main, matchypatchy, miew_embedding, process_videos,
                       timelapse, upload_to_Zooniverse,
                       upload_to_Zooniverse_Simple, viewpoint_estimator,
                       zooniverse,)
from animl.classification import (classify_with_config, load_model,
                                  predict_species, save_model, softmax,
                                  tensor_to_onnx,)
from animl.detect import (detect_MD_batch, parse_MD, process_image,)
from animl.file_management import (VALID_EXTENSIONS, WorkingDirectory,
                                   active_times, build_file_manifest,
                                   check_file, load_data, save_data,)
from animl.generator import (ImageGenerator, MiewGenerator, ResizeWithPadding,
                             TrainGenerator, manifest_dataloader,
<<<<<<< HEAD
                             reid_dataloader,
                             train_dataloader,)
=======
                             reid_dataloader, train_dataloader,)
>>>>>>> f76758cb
from animl.link import (remove_link, sort_MD, sort_species, update_labels,)
from animl.models import (AutoShape, Bottleneck, BottleneckCSP, C3, C3Ghost,
                          C3SPP, C3TR, C3x, CONF_DIGITS, COORD_DIGITS,
                          Classify, Concat, Contract, Conv, CrossConv, DWConv,
                          DWConvTranspose2d, Detect, DetectMultiBackend,
                          Detections, Expand, FILE, Focus, GhostBottleneck,
                          GhostConv, MegaDetector, Model, ROOT, SPP, SPPF,
                          TransformerBlock, TransformerLayer, autopad,
                          check_anchor_order, common, convert_yolo_to_xywh,
                          megadetector, parse_model, truncate_float,
                          truncate_float_array, yolo,)
from animl.multi_species import (multi_species_detection,)
from animl.plot_boxes import (demo_boxes, draw_bounding_boxes, main,
                              plot_all_bounding_boxes,)
from animl.reid import (ArcFaceLossAdaptiveMargin, ArcFaceSubCenterDynamic,
                        ArcMarginProduct, ArcMarginProduct_subcenter,
                        ElasticArcFace, GeM, IMAGE_HEIGHT, IMAGE_WIDTH,
                        MiewIdNet, ViewpointModel, heads, l2_norm, load,
                        miewid, viewpoint, weights_init_classifier,
                        weights_init_kaiming,)
from animl.sequence_classification import (sequence_classification,)
from animl.split import (get_animals, get_empty, train_val_test,)
from animl.test import (main, test,)
from animl.train import (init_seed, main, train, validate,)
from animl.utils import (AUTOINSTALL, Albumentations, BAR_FORMAT, CONFIG_DIR,
                         DATASETS_DIR, EarlyStopping, FILE, FONT, HELP_URL,
                         IMG_FORMATS, InfiniteDataLoader, LOCAL_RANK, LOGGER,
                         LoadImages, LoadImagesAndLabels, LoadStreams,
                         LoadWebcam, ModelEMA, NCOLS, NUM_THREADS, Profile,
                         RANK, ROOT, Timeout, VERBOSE, VID_FORMATS,
                         WorkingDirectory, apply_classifier, augment_hsv,
                         augmentations, autosplit, bbox_iou, box_area,
                         box_candidates, box_iou, check_amp, check_dataset,
                         check_file, check_font, check_git_status,
                         check_img_size, check_imshow, check_online,
                         check_python, check_requirements, check_suffix,
                         check_version, check_yaml, clean_str, clip_coords,
                         coco80_to_coco91_class, colorstr, copy_attr,
                         copy_paste, create_dataloader, create_folder, cutout,
                         dataloaders, dataset_stats, de_parallel, device_count,
                         download, emojis, exif_size, exif_transpose,
                         extract_boxes, file_age, file_date, file_size,
                         find_modules, fitness, flatten_recursive,
                         fuse_conv_and_bn, general, get_device, get_hash,
                         get_latest_run, git_describe, gsutil_getsize,
                         hist_equalize, img2label_paths, imread, imshow,
                         imshow_, imwrite, increment_path, init_seeds,
                         initialize_weights, intersect_dicts, is_ascii,
                         is_chinese, is_colab, is_docker, is_kaggle,
                         is_parallel, is_pip, is_writeable,
                         labels_to_class_weights, labels_to_image_weights,
                         letterbox, make_divisible, methods, mixup, model_info,
                         non_max_suppression, one_cycle, print_args,
                         print_mutation, profile, prune, random_perspective,
                         replicate, resample_segments, scale_coords, scale_img,
                         segment2box, segments2boxes, select_device,
                         set_logging, sparsity, strip_optimizer, threaded,
                         time_sync, torch_distributed_zero_first, torch_utils,
                         try_except, url2file, user_config_dir,
                         verify_image_label, xyn2xy, xywh2xyxy, xywhn2xyxy,
                         xyxy2xywh, xyxy2xywhn,)
from animl.video_processing import (extract_frame_single, extract_frames,)

__all__ = ['AUTOINSTALL', 'Albumentations', 'ArcFaceLossAdaptiveMargin',
           'ArcFaceSubCenterDynamic', 'ArcMarginProduct',
           'ArcMarginProduct_subcenter', 'AutoShape', 'BAR_FORMAT',
           'Bottleneck', 'BottleneckCSP', 'C3', 'C3Ghost', 'C3SPP', 'C3TR',
           'C3x', 'CONFIG_DIR', 'CONF_DIGITS', 'COORD_DIGITS', 'Classify',
           'Concat', 'Contract', 'Conv', 'CrossConv', 'DATASETS_DIR', 'DWConv',
           'DWConvTranspose2d', 'Detect', 'DetectMultiBackend', 'Detections',
           'EarlyStopping', 'ElasticArcFace', 'Expand', 'FILE', 'FONT',
           'Focus', 'GeM', 'GhostBottleneck', 'GhostConv', 'HELP_URL',
           'IMAGE_HEIGHT', 'IMAGE_WIDTH', 'IMG_FORMATS', 'ImageGenerator',
           'InfiniteDataLoader', 'LOCAL_RANK', 'LOGGER', 'LoadImages',
           'LoadImagesAndLabels', 'LoadStreams', 'LoadWebcam', 'MegaDetector',
           'MiewGenerator', 'MiewIdNet', 'Model', 'ModelEMA', 'NCOLS',
           'NUM_THREADS', 'Profile', 'RANK', 'ROOT', 'ResizeWithPadding',
           'SPP', 'SPPF', 'Timeout', 'TrainGenerator', 'TransformerBlock',
           'TransformerLayer', 'VALID_EXTENSIONS', 'VERBOSE', 'VID_FORMATS',
           'ViewpointModel', 'WorkingDirectory', 'active_times',
           'animl_results_to_md_results', 'animl_to_md', 'api',
           'apply_classifier', 'augment_hsv', 'augmentations', 'autopad',
           'autosplit', 'bbox_iou', 'box_area', 'box_candidates', 'box_iou',
           'build_file_manifest', 'check_amp', 'check_anchor_order',
           'check_dataset', 'check_file', 'check_font', 'check_git_status',
           'check_img_size', 'check_imshow', 'check_online', 'check_python',
           'check_requirements', 'check_suffix', 'check_version', 'check_yaml',
           'classification', 'classify_mp', 'classify_with_config',
           'clean_str', 'clip_coords', 'coco80_to_coco91_class', 'colorstr',
           'common', 'connect_to_Panoptes', 'convert_yolo_to_xywh',
           'copy_attr', 'copy_image', 'copy_paste', 'create_SubjectSet',
           'create_dataloader', 'create_folder', 'csv_converter', 'cutout',
           'dataloaders', 'dataset_stats', 'de_parallel', 'demo_boxes',
           'detect', 'detect_MD_batch', 'detect_mp',
           'detection_category_id_to_name', 'device_count', 'download',
           'draw_bounding_boxes', 'emojis', 'exif_size', 'exif_transpose',
           'extract_boxes', 'extract_frame_single', 'extract_frames',
           'file_age', 'file_date', 'file_management', 'file_size',
           'find_modules', 'fitness', 'flatten_recursive', 'fuse_conv_and_bn',
           'general', 'generator', 'get_animals', 'get_device', 'get_empty',
           'get_hash', 'get_latest_run', 'git_describe', 'gsutil_getsize',
           'heads', 'hist_equalize', 'img2label_paths', 'imread', 'imshow',
           'imshow_', 'imwrite', 'increment_path', 'init_seed', 'init_seeds',
           'initialize_weights', 'intersect_dicts', 'is_ascii', 'is_chinese',
           'is_colab', 'is_docker', 'is_kaggle', 'is_parallel', 'is_pip',
           'is_writeable', 'l2_norm', 'labels_to_class_weights',
           'labels_to_image_weights', 'letterbox', 'link', 'load', 'load_data',
           'load_model', 'main', 'make_divisible', 'manifest_dataloader',
           'matchypatchy', 'megadetector', 'methods', 'miew_embedding',
           'miewid', 'mixup', 'model_info', 'models', 'multi_species',
           'multi_species_detection', 'non_max_suppression', 'one_cycle',
           'parse_MD', 'parse_model', 'plot_all_bounding_boxes', 'plot_boxes',
           'predict_species', 'print_args', 'print_mutation', 'process_image',
           'process_videos', 'profile', 'prune', 'random_perspective', 'reid',
           'reid_dataloader', 'remove_link', 'replicate', 'resample_segments',
           'save_data', 'save_model', 'scale_coords', 'scale_img',
           'segment2box', 'segments2boxes', 'select_device',
           'sequence_classification', 'set_logging', 'softmax', 'sort_MD',
           'sort_species', 'sparsity', 'split', 'strip_optimizer',
           'tensor_to_onnx', 'test', 'threaded', 'time_sync', 'timelapse',
           'torch_distributed_zero_first', 'torch_utils', 'train',
           'train_dataloader', 'train_val_test', 'truncate_float',
           'truncate_float_array', 'try_except', 'update_labels',
           'upload_to_Zooniverse', 'upload_to_Zooniverse_Simple', 'url2file',
           'user_config_dir', 'utils', 'validate', 'verify_image_label',
           'video_processing', 'viewpoint', 'viewpoint_estimator',
           'weights_init_classifier', 'weights_init_kaiming', 'xyn2xy',
           'xywh2xyxy', 'xywhn2xyxy', 'xyxy2xywh', 'xyxy2xywhn', 'yolo',
           'zooniverse']
<|MERGE_RESOLUTION|>--- conflicted
+++ resolved
@@ -31,12 +31,7 @@
                                    check_file, load_data, save_data,)
 from animl.generator import (ImageGenerator, MiewGenerator, ResizeWithPadding,
                              TrainGenerator, manifest_dataloader,
-<<<<<<< HEAD
-                             reid_dataloader,
-                             train_dataloader,)
-=======
                              reid_dataloader, train_dataloader,)
->>>>>>> f76758cb
 from animl.link import (remove_link, sort_MD, sort_species, update_labels,)
 from animl.models import (AutoShape, Bottleneck, BottleneckCSP, C3, C3Ghost,
                           C3SPP, C3TR, C3x, CONF_DIGITS, COORD_DIGITS,
