--- conflicted
+++ resolved
@@ -8,11 +8,6 @@
 from animl import models
 from animl import multi_species
 from animl import pipeline
-<<<<<<< HEAD
-from animl import plot_boxes
-from animl import pose
-=======
->>>>>>> a2566988
 from animl import reid
 from animl import split
 from animl import test
@@ -48,13 +43,6 @@
                           check_anchor_order, common, parse_model, yolo,)
 from animl.multi_species import (multi_species_detection,)
 from animl.pipeline import (from_config, from_paths,)
-<<<<<<< HEAD
-from animl.plot_boxes import (demo_boxes, draw_bounding_boxes, main,
-                              plot_all_bounding_boxes,)
-from animl.pose import (main, predict_viewpoints,create_bounding_boxes,
-                        merge_and_split, process_dataset,)
-=======
->>>>>>> a2566988
 from animl.reid import (ArcFaceLossAdaptiveMargin, ArcFaceSubCenterDynamic,
                         ArcMarginProduct, ArcMarginProduct_subcenter,
                         ElasticArcFace, GeM, IMAGE_HEIGHT, IMAGE_WIDTH,
@@ -64,31 +52,12 @@
 from animl.split import (get_animals, get_animals_custom, get_empty,
                          get_empty_custom, train_val_test,)
 from animl.test import (main, test_func,)
-<<<<<<< HEAD
-from animl.train import (init_seed, load_checkpoint, main, train_func,
-=======
 from animl.train import (init_seed, load_model_checkpoint, main, train_func,
->>>>>>> a2566988
                          validate_func,)
 from animl.utils import (FILE, NUM_THREADS, RANK, ROOT, absolute_to_relative,
                          autopad, box_area, box_iou, check_file,
                          check_img_size, check_python, check_requirements,
                          check_suffix, check_version, clean_str, clip_coords,
-<<<<<<< HEAD
-                         convert_yolo_to_xywh, copy_attr, de_parallel,
-                         device_count, exif_transpose, file_age, file_date,
-                         file_size, find_modules, fuse_conv_and_bn, general,
-                         get_device, get_image_size, get_latest_run,
-                         increment_path, init_seeds, initialize_weights,
-                         intersect_dicts, is_parallel, labels_to_class_weights,
-                         labels_to_image_weights, letterbox, make_divisible,
-                         model_info, non_max_suppression, one_cycle,
-                         print_args, prune, resample_segments, scale_coords,
-                         scale_img, segment2box, segments2boxes, select_device,
-                         softmax, sparsity, tensor_to_onnx, time_sync,
-                         truncate_float, truncate_float_array, xyn2xy,
-                         xywh2xyxy, xywhn2xyxy, xyxy2xywh, xyxy2xywhn, yolo5,)
-=======
                          convert_minxywh_to_absxyxy, convert_yolo_to_xywh,
                          copy_attr, de_parallel, demo_boxes, device_count,
                          draw_bounding_boxes, exif_transpose, file_age,
@@ -105,77 +74,11 @@
                          truncate_float, truncate_float_array, visualization,
                          xyn2xy, xywh2xyxy, xywhn2xyxy, xyxy2xywh, xyxy2xywhn,
                          yolo5,)
->>>>>>> a2566988
 from animl.video_processing import (extract_frame_single, extract_frames,)
 
 __all__ = ['ArcFaceLossAdaptiveMargin', 'ArcFaceSubCenterDynamic',
            'ArcMarginProduct', 'ArcMarginProduct_subcenter', 'AutoShape',
            'Bottleneck', 'BottleneckCSP', 'C3', 'C3Ghost', 'C3SPP', 'C3TR',
-<<<<<<< HEAD
-           'C3x', 'CONFIG_DIR', 'CONF_DIGITS', 'COORD_DIGITS', 'Classify',
-           'Concat', 'Contract', 'Conv', 'ConvNeXtBase', 'CrossConv',
-           'CustomYOLO', 'DATASETS_DIR', 'DWConv', 'DWConvTranspose2d',
-           'Detect', 'DetectMultiBackend', 'Detections', 'EarlyStopping',
-           'EfficientNet', 'ElasticArcFace', 'Expand', 'FILE', 'FONT', 'Focus',
-           'GeM', 'GhostBottleneck', 'GhostConv', 'HELP_URL',
-           'IMAGE_EXTENSIONS', 'IMAGE_HEIGHT', 'IMAGE_WIDTH', 'IMG_FORMATS',
-           'ImageGenerator', 'InfiniteDataLoader', 'LOCAL_RANK', 'LOGGER',
-           'LoadImages', 'LoadImagesAndLabels', 'LoadStreams', 'LoadWebcam',
-           'MegaDetector', 'MiewGenerator', 'MiewIdNet', 'Model', 'ModelEMA',
-           'NCOLS', 'NUM_THREADS', 'Profile', 'RANK', 'ROOT',
-           'ResizeWithPadding', 'SPP', 'SPPF', 'Timeout', 'TrainGenerator',
-           'TransformerBlock', 'TransformerLayer', 'VALID_EXTENSIONS',
-           'VERBOSE', 'VID_FORMATS', 'WorkingDirectory', 'absolute2relative',
-           'active_times', 'animl_results_to_md_results', 'animl_to_md', 'api',
-           'apply_classifier', 'augment_hsv', 'augmentations', 'autopad',
-           'autosplit', 'bbox_iou', 'box_area', 'box_candidates', 'box_iou',
-           'build_file_manifest', 'check_amp', 'check_anchor_order',
-           'check_dataset', 'check_file', 'check_font', 'check_git_status',
-           'check_img_size', 'check_imshow', 'check_online', 'check_python',
-           'check_requirements', 'check_suffix', 'check_version', 'check_yaml',
-           'classification', 'classify_mp', 'classify_with_config',
-           'clean_str', 'clip_coords', 'coco80_to_coco91_class', 'colorstr',
-           'common', 'convert_yolo_to_xywh', 'copy_attr', 'copy_paste',
-           'create_bounding_boxes', 'create_dataloader', 'create_folder', 
-           'csv_converter', 'custom_detector', 'custom_yolo_run', 'cutout', 
-           'dataloaders', 'dataset_stats', 'de_parallel', 'demo_boxes', 'detect',
-           'detect_MD_batch', 'detection_category_id_to_name',
-           'device_count', 'download', 'draw_bounding_boxes', 'emojis',
-           'exif_size', 'exif_transpose', 'extract_boxes',
-           'extract_embeddings', 'extract_frame_single', 'extract_frames',
-           'file_age', 'file_date', 'file_management', 'file_size',
-           'find_modules', 'fitness', 'flatten_recursive', 'from_config',
-           'from_paths', 'fuse_conv_and_bn', 'general', 'generator',
-           'get_animals', 'get_animals_custom', 'get_device', 'get_empty',
-           'get_empty_custom', 'get_hash', 'get_image_size', 'get_latest_run',
-           'git_describe', 'gsutil_getsize', 'heads', 'hist_equalize',
-           'img2label_paths', 'imread', 'imshow', 'imshow_', 'imwrite',
-           'increment_path', 'init_seed', 'init_seeds', 'initialize_weights',
-           'intersect_dicts', 'is_ascii', 'is_chinese', 'is_colab',
-           'is_docker', 'is_kaggle', 'is_parallel', 'is_pip', 'is_writeable',
-           'l2_norm', 'labels_to_class_weights', 'labels_to_image_weights',
-           'letterbox', 'link', 'load_data', 'load_miew', 'load_model', 'main',
-           'main_config', 'main_paths', 'make_divisible',
-           'manifest_dataloader', 'matchypatchy', 'megadetector', 'methods', 
-           'merge_and_split', 'miew_embedding', 'miewid', 'mixup', 'model_architecture',
-           'model_info', 'models', 'multi_species', 'multi_species_detection',
-           'non_max_suppression', 'one_cycle', 'parse_MD', 'parse_YOLO',
-           'parse_model', 'pipeline', 'plot_all_bounding_boxes', 'plot_boxes',
-           'predict_species', 'predict_viewpoints', 'print_args', 'print_mutation', 
-           'process_dataset', 'process_image','profile', 'prune', 'random_perspective',
-           'reid', 'reid_dataloader', 'remove_link', 'replicate', 'resample_segments', 
-           'save_data', 'save_model', 'scale_coords', 'scale_img', 'segment2box',
-           'segments2boxes', 'select_device', 'sequence_classification',
-           'set_logging', 'single_classification', 'softmax', 'sort_MD',
-           'sort_species', 'sparsity', 'split', 'strip_optimizer',
-           'tensor_to_onnx', 'test', 'test_func', 'threaded', 'time_sync',
-           'timelapse', 'torch_distributed_zero_first', 'torch_utils', 'train',
-           'train_dataloader', 'train_func', 'train_val_test',
-           'truncate_float', 'truncate_float_array', 'update_labels', 'utils',
-           'validate_func', 'video_processing', 'viewpoint_estimator',
-           'weights_init_classifier', 'weights_init_kaiming', 'xyn2xy',
-           'xywh2xyxy', 'xywhn2xyxy', 'xyxy2xywh', 'xyxy2xywhn', 'yolo']
-=======
            'C3x', 'Classify', 'Concat', 'Contract', 'Conv', 'ConvNeXtBase',
            'CrossConv', 'DWConv', 'DWConvTranspose2d', 'Detect',
            'DetectMultiBackend', 'Detections', 'EfficientNet',
@@ -223,5 +126,4 @@
            'update_labels', 'utils', 'validate_func', 'video_processing',
            'viewpoint_estimator', 'visualization', 'weights_init_classifier',
            'weights_init_kaiming', 'xyn2xy', 'xywh2xyxy', 'xywhn2xyxy',
-           'xyxy2xywh', 'xyxy2xywhn', 'yolo', 'yolo5']
->>>>>>> a2566988
+           'xyxy2xywh', 'xyxy2xywhn', 'yolo', 'yolo5']