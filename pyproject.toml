--- conflicted
+++ resolved
@@ -9,7 +9,6 @@
 
 authors = [{name = "Kyra Swanson", email = "tswanson@sdzwa.org" }]
 
-<<<<<<< HEAD
 requires-python = ">=3.8"
 dependencies = [
     "numpy>=1.22.4", 
@@ -24,23 +23,8 @@
     "torch>=2.2.2", 
     "torchvision>=0.17.2",
     "tqdm>=4.66.4", 
-=======
-requires-python = "<=3.9.20"
-dependencies = [
-    "numpy==2.0.2", 
-    "onnxruntime-gpu==1.19.2", 
-    "pandas>=2.2.2", 
-    "panoptes_client==1.6.2", 
-    "pillow>=10.4.0", 
-    "pyexiftool>=0.5.6",
-    "opencv-python==4.10.0.84", 
-    "scikit-learn==1.5.2", 
-    "timm==1.0.9",
-    "tqdm>=4.66.5", 
->>>>>>> 9a7a6fe0
     "wget>=3.2"
 ]
-
 
 [project.urls]  # Optional
 "Homepage" = "https://github.com/conservationtechlab/animl-py"
