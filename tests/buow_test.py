--- conflicted
+++ resolved
@@ -22,16 +22,11 @@
 
     md_results = detection.detect(detector,
                                   files,
-<<<<<<< HEAD
+
                                   detection.MEGADETECTORv5_SIZE,
                                   detection.MEGADETECTORv5_SIZE,
                                   letterbox=False,
-                                  file_col="Frame",
-=======
-                                  resize_height=1280,
-                                  resize_width=1280,
                                   file_col="frame",
->>>>>>> 6ae98c3e
                                   batch_size=4,
                                   num_workers=4,
                                   confidence_threshold=0.1)
@@ -39,11 +34,8 @@
 
     print(detections)
 
-<<<<<<< HEAD
     visualization.plot_all_bounding_boxes(detections, 'buow_boxes/', file_col='Frame', min_conf=0.1, prediction=False)
-=======
-    visualization.plot_all_bounding_boxes(detections, 'buow_boxes/', file_col='frame', prediction=False)
->>>>>>> 6ae98c3e
+
     print(f"Test completed in {time.time() - start_time:.2f} seconds")
 
 
