'''
    Main script.

    Runs full animl workflow on a given directory.
    User must provide MegaDetector, Classifier, and Class list files,
    otherwise will pull MDv5 and the CTL Southwest v2 models by default.

    Usage example
    > python -m animl /home/usr/animl-py/examples/Southwest/

    OR

    > python -m animl /image/dir megadetector.pt classifier.h5 class_file.csv

    Paths to model files must be edited to local machine.

    @ Kyra Swanson, 2023
'''
import unittest
import time
import shutil
from pathlib import Path
import pandas as pd

import animl
from animl.utils.general import get_device, NUM_THREADS


@unittest.skip
def main_test():
    start_time = time.time()

    print(Path.cwd())
    image_dir = Path.cwd() / 'examples' / 'Southwest'
    megadetector = Path.cwd() / 'models/md_v5a.0.0.pt'
    classifier_file = Path.cwd() / 'models/sdzwa_southwest_v3.pt'
    class_list_file = Path.cwd() / 'models/sdzwa_southwest_v3_classes.csv'

    workingdir = Path(image_dir) / 'Animl-Directory'
    if workingdir.exists():
        shutil.rmtree(workingdir)

    # sequence
    sequence = False
    sort = True

    # run pipeline
    device = get_device()

    print("Searching directory...")
    working_dir = animl.WorkingDirectory(image_dir)
    files = animl.build_file_manifest(image_dir,
                                      out_file=working_dir.filemanifest,
                                      exif=True)
    print("Found %d files." % len(files))

    # Video-processing to extract individual frames as images in to directory
    print("Processing videos...")
    all_frames = animl.extract_frames(files,
                                      out_dir=working_dir.vidfdir,
                                      out_file=working_dir.imageframes,
                                      parallel=True,
                                      num_workers=NUM_THREADS,
                                      frames=3)

    # Run all images and video frames through MegaDetector
    print("Running images and video frames through MegaDetector...")
    if (animl.check_file(working_dir.detections)):
        detections = animl.load_data(working_dir.detections)
    else:
        detector = animl.load_detector(megadetector, "MDV5", device=device)
        md_results = animl.detect(detector,
                                  all_frames,
<<<<<<< HEAD
                                  animl.MEGADETECTORv5_SIZE,
                                  animl.MEGADETECTORv5_SIZE,
                                  letterbox=True,
                                  file_col="Frame",
=======
                                  1280, 1280,
                                  file_col="frame",
>>>>>>> 6ae98c3e
                                  batch_size=4,
                                  num_workers=NUM_THREADS,
                                  checkpoint_path=working_dir.mdraw,
                                  checkpoint_frequency=5)
        # Convert MD JSON to pandas dataframe, merge with manifest
        print("Converting MD JSON to dataframe and merging with manifest...")
        detections = animl.parse_detections(md_results, manifest=all_frames, out_file=working_dir.detections)

    # Extract animal detections from the rest
    animals = animl.get_animals(detections)
    empty = animl.get_empty(detections)

    # Use the classifier model to predict the species of animal detections
    print("Predicting species of animal detections...")
    class_list = animl.load_class_list(class_list_file)
    classifier = animl.load_classifier(classifier_file, len(class_list), device=device)
    predictions_raw = animl.classify(classifier,
                                     animals,
                                     device=device,
                                     file_col="frame",
                                     batch_size=4,
                                     num_workers=NUM_THREADS,
                                     out_file=working_dir.predictions)

    if sequence:
        print("Classifying sequences...")
        manifest = animl.sequence_classification(animals,
                                                 empty,
                                                 predictions_raw,
                                                 class_list['class'],
                                                 station_col='station',
                                                 empty_class="",
                                                 sort_columns=None,
                                                 file_col="filepath",
                                                 maxdiff=60)
    else:
        print("Classifying individual frames...")
        animals = animl.single_classification(animals, predictions_raw, class_list['class'])
        manifest = pd.concat([animals if not animals.empty else None, empty if not empty.empty else None]).reset_index(drop=True)
        # TODO: single output per file

    # create symlinks
    if sort:
        print("Sorting...")
        working_dir.activate_linkdir()
<<<<<<< HEAD
        manifest = animl.export_to_folders(manifest, working_dir.linkdir)
=======
        manifest = animl.export_folders(manifest, working_dir.linkdir, label_col='prediction')
>>>>>>> 6ae98c3e

    animl.save_data(manifest, working_dir.results)
    print("Final Results in " + str(working_dir.results))

    box_path = Path(image_dir) / 'Animl-Directory' / 'Boxes'
    animl.plot_all_bounding_boxes(manifest, box_path, file_col='Frame', min_conf=0.1, prediction=False)

    results_path = Path(image_dir) / 'Animl-Directory' / 'Data' / 'Results.csv'
    gt_path = Path.cwd() / 'tests' / 'GroundTruth' / 'Data' / 'Results.csv'
    if results_path.exists():
        test_manifest = pd.read_csv(results_path)
        gt_manifest = pd.read_csv(gt_path)

        try:
            test_manifest['filepath'].equals(gt_manifest['filepath'])
        except ValueError:
            print("filepath columns do not match. Test Failure :(")
            print(test_manifest.compare(gt_manifest))
            exit(1)

        try:
            test_manifest['prediction'].equals(gt_manifest['prediction'])
        except ValueError:
            print("Prediction columns do not match. Test Failure :(")
            print(test_manifest.compare(gt_manifest))
            exit(1)

        print("Test Successful!")

    print(f"Pipeline took {time.time() - start_time:.2f} seconds")


main_test()<|MERGE_RESOLUTION|>--- conflicted
+++ resolved
@@ -71,15 +71,10 @@
         detector = animl.load_detector(megadetector, "MDV5", device=device)
         md_results = animl.detect(detector,
                                   all_frames,
-<<<<<<< HEAD
                                   animl.MEGADETECTORv5_SIZE,
                                   animl.MEGADETECTORv5_SIZE,
                                   letterbox=True,
-                                  file_col="Frame",
-=======
-                                  1280, 1280,
                                   file_col="frame",
->>>>>>> 6ae98c3e
                                   batch_size=4,
                                   num_workers=NUM_THREADS,
                                   checkpoint_path=working_dir.mdraw,
@@ -125,11 +120,7 @@
     if sort:
         print("Sorting...")
         working_dir.activate_linkdir()
-<<<<<<< HEAD
-        manifest = animl.export_to_folders(manifest, working_dir.linkdir)
-=======
         manifest = animl.export_folders(manifest, working_dir.linkdir, label_col='prediction')
->>>>>>> 6ae98c3e
 
     animl.save_data(manifest, working_dir.results)
     print("Final Results in " + str(working_dir.results))
